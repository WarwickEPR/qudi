<?xml version="1.0" encoding="UTF-8"?>
<ui version="4.0">
 <class>predefFunctionsTab</class>
 <widget class="QWidget" name="predefFunctionsTab">
  <property name="geometry">
   <rect>
    <x>0</x>
    <y>0</y>
    <width>1177</width>
    <height>638</height>
   </rect>
  </property>
  <property name="windowTitle">
   <string>Form</string>
  </property>
  <layout class="QGridLayout" name="gridLayout_2">
   <item row="0" column="0">
    <widget class="QScrollArea" name="scrollArea">
     <property name="sizeAdjustPolicy">
      <enum>QAbstractScrollArea::AdjustIgnored</enum>
     </property>
     <property name="widgetResizable">
      <bool>true</bool>
     </property>
     <widget class="QWidget" name="scrollAreaWidgetContents_2">
      <property name="geometry">
       <rect>
        <x>0</x>
        <y>0</y>
        <width>1157</width>
        <height>618</height>
       </rect>
      </property>
      <layout class="QGridLayout" name="gridLayout">
       <item row="0" column="0">
        <layout class="QVBoxLayout" name="verticalLayout">
         <item>
          <layout class="QGridLayout" name="gridLayout_5">
           <item row="0" column="3">
            <widget class="QLineEdit" name="pm_gate_count_channel_Widget">
             <property name="sizePolicy">
              <sizepolicy hsizetype="Minimum" vsizetype="Fixed">
               <horstretch>0</horstretch>
               <verstretch>0</verstretch>
              </sizepolicy>
             </property>
             <property name="minimumSize">
              <size>
               <width>50</width>
               <height>0</height>
              </size>
             </property>
             <property name="maximumSize">
              <size>
               <width>50</width>
               <height>16777215</height>
              </size>
             </property>
             <property name="toolTip">
              <string>Pulse generator channel used for a gate signal for fast counter devices supporting this functionality.</string>
             </property>
             <property name="text">
              <string>d_ch8</string>
             </property>
            </widget>
           </item>
           <item row="0" column="4">
            <widget class="QLabel" name="label_4">
             <property name="sizePolicy">
              <sizepolicy hsizetype="Preferred" vsizetype="Preferred">
               <horstretch>0</horstretch>
               <verstretch>0</verstretch>
              </sizepolicy>
             </property>
             <property name="text">
              <string>channel_amp:</string>
             </property>
            </widget>
           </item>
           <item row="2" column="1">
            <widget class="QLineEdit" name="pm_mw_channel_Widget">
             <property name="sizePolicy">
              <sizepolicy hsizetype="Minimum" vsizetype="Fixed">
               <horstretch>0</horstretch>
               <verstretch>0</verstretch>
              </sizepolicy>
             </property>
             <property name="minimumSize">
              <size>
               <width>50</width>
               <height>0</height>
              </size>
             </property>
             <property name="maximumSize">
              <size>
               <width>50</width>
               <height>16777215</height>
              </size>
             </property>
             <property name="toolTip">
              <string>The pulse generator channel used for the microwave output.</string>
             </property>
             <property name="text">
              <string>d_ch3</string>
             </property>
            </widget>
           </item>
           <item row="2" column="0">
            <widget class="QLabel" name="label">
             <property name="sizePolicy">
              <sizepolicy hsizetype="Preferred" vsizetype="Preferred">
               <horstretch>0</horstretch>
               <verstretch>0</verstretch>
              </sizepolicy>
             </property>
             <property name="text">
              <string>mw_channel:</string>
             </property>
            </widget>
           </item>
           <item row="2" column="4">
            <widget class="QLabel" name="label_9">
             <property name="text">
              <string>mw_amp:</string>
             </property>
            </widget>
           </item>
           <item row="2" column="3">
            <widget class="ScienDSpinBox" name="pm_mw_freq_Widget">
             <property name="minimumSize">
              <size>
               <width>75</width>
               <height>0</height>
              </size>
             </property>
             <property name="maximumSize">
              <size>
               <width>100</width>
               <height>16777215</height>
              </size>
             </property>
             <property name="toolTip">
              <string>If used, the microwave frequency.</string>
             </property>
             <property name="suffix">
              <string>Hz</string>
             </property>
             <property name="decimals">
              <number>3</number>
             </property>
            </widget>
           </item>
           <item row="2" column="2">
            <widget class="QLabel" name="label_8">
             <property name="text">
              <string>mw_freq:</string>
             </property>
            </widget>
           </item>
           <item row="1" column="2">
            <widget class="QLabel" name="label_6">
             <property name="text">
              <string>wait_time:</string>
             </property>
            </widget>
           </item>
           <item row="0" column="5">
            <widget class="ScienDSpinBox" name="pm_channel_amp_Widget">
             <property name="sizePolicy">
              <sizepolicy hsizetype="Minimum" vsizetype="Fixed">
               <horstretch>0</horstretch>
               <verstretch>0</verstretch>
              </sizepolicy>
             </property>
             <property name="minimumSize">
              <size>
               <width>75</width>
               <height>0</height>
              </size>
             </property>
             <property name="maximumSize">
              <size>
               <width>100</width>
               <height>16777215</height>
              </size>
             </property>
             <property name="toolTip">
              <string>Logical high voltage in case an analog channel is used for digital trigger output.</string>
             </property>
             <property name="suffix">
              <string>V</string>
             </property>
             <property name="decimals">
              <number>3</number>
             </property>
            </widget>
           </item>
           <item row="0" column="0">
            <widget class="QLabel" name="label_2">
             <property name="sizePolicy">
              <sizepolicy hsizetype="Preferred" vsizetype="Preferred">
               <horstretch>0</horstretch>
               <verstretch>0</verstretch>
              </sizepolicy>
             </property>
             <property name="minimumSize">
              <size>
               <width>0</width>
               <height>0</height>
              </size>
             </property>
             <property name="text">
              <string>sync_trig_channel:</string>
             </property>
            </widget>
           </item>
           <item row="1" column="0">
            <widget class="QLabel" name="label_5">
             <property name="sizePolicy">
              <sizepolicy hsizetype="Preferred" vsizetype="Preferred">
               <horstretch>0</horstretch>
               <verstretch>0</verstretch>
              </sizepolicy>
             </property>
             <property name="text">
              <string>laser_length:</string>
             </property>
            </widget>
           </item>
           <item row="1" column="4">
            <widget class="QLabel" name="label_7">
             <property name="text">
              <string>delay_length:</string>
             </property>
             <property name="alignment">
              <set>Qt::AlignLeading|Qt::AlignLeft|Qt::AlignVCenter</set>
             </property>
            </widget>
           </item>
           <item row="0" column="2">
            <widget class="QLabel" name="label_3">
             <property name="sizePolicy">
              <sizepolicy hsizetype="Preferred" vsizetype="Preferred">
               <horstretch>0</horstretch>
               <verstretch>0</verstretch>
              </sizepolicy>
             </property>
             <property name="text">
              <string>gate_count_channel:</string>
             </property>
            </widget>
           </item>
           <item row="1" column="3">
            <widget class="ScienDSpinBox" name="pm_wait_time_Widget">
             <property name="sizePolicy">
              <sizepolicy hsizetype="Minimum" vsizetype="Fixed">
               <horstretch>0</horstretch>
               <verstretch>0</verstretch>
              </sizepolicy>
             </property>
             <property name="minimumSize">
              <size>
               <width>75</width>
               <height>0</height>
              </size>
             </property>
             <property name="maximumSize">
              <size>
               <width>100</width>
               <height>16777215</height>
              </size>
             </property>
             <property name="toolTip">
              <string>The waiting time after each laser pulse.</string>
             </property>
             <property name="suffix">
              <string>s</string>
             </property>
             <property name="decimals">
              <number>3</number>
             </property>
            </widget>
           </item>
           <item row="1" column="1">
            <widget class="ScienDSpinBox" name="pm_laser_length_Widget">
             <property name="sizePolicy">
              <sizepolicy hsizetype="Minimum" vsizetype="Fixed">
               <horstretch>0</horstretch>
               <verstretch>0</verstretch>
              </sizepolicy>
             </property>
             <property name="minimumSize">
              <size>
               <width>75</width>
               <height>0</height>
              </size>
             </property>
             <property name="maximumSize">
              <size>
               <width>100</width>
               <height>16777215</height>
              </size>
             </property>
             <property name="toolTip">
              <string>The duration of the laser pulses in the pulse sequence to generate.</string>
             </property>
             <property name="suffix">
              <string>s</string>
             </property>
             <property name="decimals">
              <number>3</number>
             </property>
            </widget>
           </item>
           <item row="0" column="1">
            <widget class="QLineEdit" name="pm_sync_trig_channel_Widget">
             <property name="sizePolicy">
              <sizepolicy hsizetype="Minimum" vsizetype="Fixed">
               <horstretch>0</horstretch>
               <verstretch>0</verstretch>
              </sizepolicy>
             </property>
             <property name="minimumSize">
              <size>
               <width>50</width>
               <height>0</height>
              </size>
             </property>
             <property name="maximumSize">
              <size>
               <width>50</width>
               <height>16777215</height>
              </size>
             </property>
             <property name="toolTip">
              <string>Pulse generator channel used for a synchonization trigger for fast counter devices.</string>
             </property>
             <property name="text">
              <string>d_ch7</string>
             </property>
            </widget>
           </item>
           <item row="1" column="5">
            <widget class="ScienDSpinBox" name="pm_delay_length_Widget">
             <property name="sizePolicy">
              <sizepolicy hsizetype="Minimum" vsizetype="Fixed">
               <horstretch>0</horstretch>
               <verstretch>0</verstretch>
              </sizepolicy>
             </property>
             <property name="minimumSize">
              <size>
               <width>75</width>
               <height>0</height>
              </size>
             </property>
             <property name="maximumSize">
              <size>
               <width>100</width>
               <height>16777215</height>
              </size>
             </property>
             <property name="toolTip">
              <string>The delay between trigger output and actual laser power going high.</string>
             </property>
             <property name="suffix">
              <string>s</string>
             </property>
             <property name="decimals">
              <number>3</number>
             </property>
             <property name="value">
              <double>0.000000000000000</double>
             </property>
            </widget>
           </item>
           <item row="2" column="5">
            <widget class="ScienDSpinBox" name="pm_mw_amp_Widget">
             <property name="minimumSize">
              <size>
               <width>75</width>
               <height>0</height>
              </size>
             </property>
             <property name="maximumSize">
              <size>
               <width>100</width>
               <height>16777215</height>
              </size>
             </property>
             <property name="toolTip">
              <string>If used, the microwave amplitude (NOT peak-to-peak).</string>
             </property>
             <property name="suffix">
              <string>V</string>
             </property>
             <property name="decimals">
<<<<<<< HEAD
              <number>8</number>
=======
              <number>3</number>
>>>>>>> 8a2ecdd9
             </property>
            </widget>
           </item>
           <item row="0" column="8">
            <spacer name="horizontalSpacer">
             <property name="orientation">
              <enum>Qt::Horizontal</enum>
             </property>
             <property name="sizeHint" stdset="0">
              <size>
               <width>40</width>
               <height>20</height>
              </size>
             </property>
            </spacer>
           </item>
           <item row="2" column="6">
            <widget class="QLabel" name="label_10">
             <property name="text">
              <string>rabi_period:</string>
             </property>
            </widget>
           </item>
           <item row="2" column="7">
            <widget class="ScienDSpinBox" name="pm_rabi_period_Widget">
             <property name="minimumSize">
              <size>
               <width>75</width>
               <height>0</height>
              </size>
             </property>
             <property name="maximumSize">
              <size>
               <width>100</width>
               <height>16777215</height>
              </size>
             </property>
             <property name="toolTip">
              <string>If used, the Rabi period for the measurement.</string>
             </property>
             <property name="suffix">
              <string>s</string>
             </property>
             <property name="decimals">
              <number>3</number>
             </property>
             <property name="value">
              <double>0.000000000000000</double>
             </property>
            </widget>
           </item>
          </layout>
         </item>
         <item>
          <widget class="QLabel" name="hintLabel">
           <property name="text">
            <string>Hint: add methods in Settings -&gt; Predefined Methods</string>
           </property>
           <property name="alignment">
            <set>Qt::AlignCenter</set>
           </property>
          </widget>
         </item>
        </layout>
       </item>
      </layout>
     </widget>
    </widget>
   </item>
  </layout>
 </widget>
 <customwidgets>
  <customwidget>
   <class>ScienDSpinBox</class>
   <extends>QDoubleSpinBox</extends>
   <header>qtwidgets.scientific_spinbox.h</header>
  </customwidget>
 </customwidgets>
 <tabstops>
  <tabstop>pm_sync_trig_channel_Widget</tabstop>
  <tabstop>pm_gate_count_channel_Widget</tabstop>
  <tabstop>pm_channel_amp_Widget</tabstop>
  <tabstop>pm_laser_length_Widget</tabstop>
  <tabstop>pm_wait_time_Widget</tabstop>
  <tabstop>pm_delay_length_Widget</tabstop>
  <tabstop>pm_mw_channel_Widget</tabstop>
  <tabstop>pm_mw_freq_Widget</tabstop>
  <tabstop>pm_mw_amp_Widget</tabstop>
  <tabstop>pm_rabi_period_Widget</tabstop>
  <tabstop>scrollArea</tabstop>
 </tabstops>
 <resources/>
 <connections/>
</ui><|MERGE_RESOLUTION|>--- conflicted
+++ resolved
@@ -60,7 +60,7 @@
               <string>Pulse generator channel used for a gate signal for fast counter devices supporting this functionality.</string>
              </property>
              <property name="text">
-              <string>d_ch8</string>
+              <string>d_ch2</string>
              </property>
             </widget>
            </item>
@@ -101,7 +101,7 @@
               <string>The pulse generator channel used for the microwave output.</string>
              </property>
              <property name="text">
-              <string>d_ch3</string>
+              <string>a_ch1</string>
              </property>
             </widget>
            </item>
@@ -336,7 +336,7 @@
               <string>Pulse generator channel used for a synchonization trigger for fast counter devices.</string>
              </property>
              <property name="text">
-              <string>d_ch7</string>
+              <string>d_ch3</string>
              </property>
             </widget>
            </item>
@@ -395,11 +395,7 @@
               <string>V</string>
              </property>
              <property name="decimals">
-<<<<<<< HEAD
-              <number>8</number>
-=======
-              <number>3</number>
->>>>>>> 8a2ecdd9
+              <number>3</number>
              </property>
             </widget>
            </item>
