<?xml version="1.0" encoding="UTF-8"?>
<ui version="4.0">
 <class>pa</class>
 <widget class="QWidget" name="pa">
  <property name="geometry">
   <rect>
    <x>0</x>
    <y>0</y>
    <width>1341</width>
    <height>703</height>
   </rect>
  </property>
  <property name="windowTitle">
   <string>Form</string>
  </property>
  <layout class="QGridLayout" name="gridLayout">
<<<<<<< HEAD
   <item row="0" column="0" colspan="2">
    <widget class="QGroupBox" name="groupBox_9">
     <property name="title">
      <string>External Control</string>
     </property>
     <layout class="QGridLayout" name="gridLayout_26">
      <item row="0" column="1">
       <layout class="QGridLayout" name="gridLayout_24">
        <item row="3" column="0">
         <widget class="QLabel" name="label_35">
          <property name="text">
           <string>Pulser sample rate:</string>
          </property>
         </widget>
        </item>
        <item row="1" column="1">
         <widget class="ScienDSpinBox" name="ext_control_mw_freq_DoubleSpinBox">
          <property name="enabled">
           <bool>true</bool>
          </property>
          <property name="suffix">
           <string>Hz</string>
          </property>
          <property name="decimals">
           <number>6</number>
          </property>
          <property name="maximum">
           <double>2100000044.000000000000000</double>
          </property>
          <property name="value">
           <double>2870.000000000000000</double>
          </property>
         </widget>
        </item>
        <item row="0" column="0">
         <widget class="QLabel" name="label_34">
          <property name="text">
           <string>External MW?</string>
          </property>
         </widget>
        </item>
        <item row="0" column="1">
         <widget class="QCheckBox" name="ext_control_use_mw_CheckBox">
          <property name="layoutDirection">
           <enum>Qt::LeftToRight</enum>
          </property>
          <property name="text">
           <string/>
          </property>
          <property name="tristate">
           <bool>false</bool>
          </property>
         </widget>
        </item>
        <item row="2" column="1">
         <widget class="ScienDSpinBox" name="ext_control_mw_power_DoubleSpinBox">
          <property name="suffix">
           <string>dBm</string>
          </property>
          <property name="minimum">
           <double>-999999.000000000000000</double>
          </property>
          <property name="maximum">
           <double>999999.000000000000000</double>
          </property>
          <property name="value">
           <double>-30.000000000000000</double>
          </property>
         </widget>
        </item>
        <item row="2" column="0">
         <widget class="QLabel" name="ext_control_mw_power_Label">
          <property name="text">
           <string>MW Power:</string>
          </property>
         </widget>
        </item>
        <item row="1" column="0">
         <widget class="QLabel" name="ext_control_mw_freq_Label">
          <property name="text">
           <string>MW Freq:</string>
          </property>
         </widget>
        </item>
        <item row="4" column="0">
         <widget class="QLabel" name="label_28">
          <property name="text">
           <string>Pulser activation config:</string>
          </property>
         </widget>
        </item>
        <item row="6" column="0" colspan="2">
         <widget class="QLineEdit" name="pulser_activation_config_LineEdit">
          <property name="readOnly">
           <bool>true</bool>
          </property>
         </widget>
        </item>
        <item row="4" column="1">
         <widget class="QComboBox" name="pulser_activation_config_ComboBox"/>
        </item>
        <item row="3" column="1">
         <widget class="ScienDSpinBox" name="pulser_sample_freq_DSpinBox">
          <property name="suffix">
           <string>Hz</string>
          </property>
          <property name="decimals">
           <number>3</number>
          </property>
          <property name="maximum">
           <double>100000.000000000000000</double>
          </property>
          <property name="singleStep">
           <double>1.000000000000000</double>
          </property>
         </widget>
        </item>
        <item row="5" column="0">
         <widget class="QLabel" name="label_5">
          <property name="font">
           <font>
            <pointsize>10</pointsize>
           </font>
          </property>
          <property name="text">
           <string>Interleave?</string>
          </property>
         </widget>
        </item>
        <item row="5" column="1">
         <widget class="QCheckBox" name="pulser_use_interleave_CheckBox">
          <property name="text">
           <string/>
          </property>
         </widget>
        </item>
       </layout>
      </item>
     </layout>
    </widget>
   </item>
   <item row="0" column="2" colspan="4">
    <widget class="QGroupBox" name="groupBox_8">
=======
   <item row="4" column="0" colspan="11">
    <widget class="QGroupBox" name="second_plot_GroupBox">
>>>>>>> a72844f5
     <property name="title">
      <string>Fourier Transform</string>
     </property>
     <layout class="QGridLayout" name="gridLayout_23">
      <item row="0" column="0">
       <layout class="QGridLayout" name="gridLayout_18">
        <item row="0" column="0">
         <widget class="PlotWidget" name="pulse_analysis_second_PlotWidget"/>
        </item>
       </layout>
      </item>
      <item row="0" column="1">
       <spacer name="verticalSpacer_2">
        <property name="orientation">
         <enum>Qt::Vertical</enum>
        </property>
        <property name="sizeHint" stdset="0">
         <size>
          <width>20</width>
          <height>5000</height>
         </size>
        </property>
       </spacer>
      </item>
     </layout>
    </widget>
   </item>
   <item row="3" column="0" colspan="11">
    <widget class="QGroupBox" name="groupBox_6">
     <property name="title">
      <string>Analysis Trace</string>
     </property>
     <layout class="QGridLayout" name="gridLayout_19">
      <item row="1" column="0">
       <layout class="QGridLayout" name="gridLayout_12">
        <item row="0" column="0">
         <widget class="PlotWidget" name="pulse_analysis_PlotWidget"/>
        </item>
       </layout>
      </item>
      <item row="1" column="1">
       <spacer name="verticalSpacer">
        <property name="orientation">
         <enum>Qt::Vertical</enum>
        </property>
        <property name="sizeHint" stdset="0">
         <size>
          <width>20</width>
          <height>5000</height>
         </size>
        </property>
       </spacer>
      </item>
     </layout>
    </widget>
   </item>
   <item row="5" column="0" colspan="11">
    <layout class="QHBoxLayout" name="horizontalLayout_2">
     <item>
      <spacer name="horizontalSpacer">
       <property name="orientation">
        <enum>Qt::Horizontal</enum>
       </property>
       <property name="sizeHint" stdset="0">
        <size>
         <width>40</width>
         <height>20</height>
        </size>
       </property>
      </spacer>
     </item>
     <item>
      <widget class="QLabel" name="time_param_elapsed_time_Label">
       <property name="text">
        <string>Elapsed Time:</string>
       </property>
       <property name="alignment">
        <set>Qt::AlignRight|Qt::AlignTrailing|Qt::AlignVCenter</set>
       </property>
      </widget>
     </item>
     <item>
      <widget class="QLineEdit" name="time_param_elapsed_time_LineEdit">
       <property name="maximumSize">
        <size>
         <width>16777215</width>
         <height>16777215</height>
        </size>
       </property>
       <property name="text">
        <string>00:00:00:00</string>
       </property>
      </widget>
     </item>
     <item>
      <widget class="QLabel" name="time_param_elapsed_sweep_Label">
       <property name="text">
        <string>Elapsed Sweeps:</string>
       </property>
       <property name="alignment">
        <set>Qt::AlignRight|Qt::AlignTrailing|Qt::AlignVCenter</set>
       </property>
      </widget>
     </item>
     <item>
      <widget class="ScienSpinBox" name="time_param_elapsed_sweep_SpinBox">
       <property name="sizePolicy">
        <sizepolicy hsizetype="Expanding" vsizetype="Fixed">
         <horstretch>0</horstretch>
         <verstretch>0</verstretch>
        </sizepolicy>
       </property>
       <property name="readOnly">
        <bool>true</bool>
       </property>
       <property name="buttonSymbols">
        <enum>QAbstractSpinBox::NoButtons</enum>
       </property>
       <property name="maximum">
        <number>999999999</number>
       </property>
      </widget>
     </item>
     <item>
      <widget class="QLabel" name="time_param_ana_periode_Label">
       <property name="text">
        <string>Analysis Period:</string>
       </property>
       <property name="alignment">
        <set>Qt::AlignRight|Qt::AlignTrailing|Qt::AlignVCenter</set>
       </property>
      </widget>
     </item>
     <item>
      <widget class="ScienDSpinBox" name="time_param_ana_periode_DoubleSpinBox">
       <property name="sizePolicy">
        <sizepolicy hsizetype="Expanding" vsizetype="Fixed">
         <horstretch>0</horstretch>
         <verstretch>0</verstretch>
        </sizepolicy>
       </property>
       <property name="suffix">
        <string>s</string>
       </property>
       <property name="minimum">
        <double>-1.000000000000000</double>
       </property>
       <property name="maximum">
        <double>999999999.000000000000000</double>
       </property>
       <property name="value">
        <double>3.000000000000000</double>
       </property>
      </widget>
     </item>
    </layout>
   </item>
   <item row="1" column="0" colspan="11">
    <layout class="QHBoxLayout" name="horizontalLayout_3">
     <item>
      <widget class="QGroupBox" name="groupBox_9">
       <property name="sizePolicy">
        <sizepolicy hsizetype="Preferred" vsizetype="Preferred">
         <horstretch>0</horstretch>
         <verstretch>0</verstretch>
        </sizepolicy>
       </property>
       <property name="maximumSize">
        <size>
         <width>300</width>
         <height>16777215</height>
        </size>
       </property>
       <property name="title">
        <string>External Control</string>
       </property>
       <layout class="QGridLayout" name="gridLayout_26">
        <item row="0" column="1">
         <layout class="QGridLayout" name="gridLayout_24">
          <item row="2" column="0">
           <widget class="QLabel" name="ext_control_mw_power_Label">
            <property name="text">
             <string>MW Power:</string>
            </property>
            <property name="alignment">
             <set>Qt::AlignRight|Qt::AlignTrailing|Qt::AlignVCenter</set>
            </property>
           </widget>
          </item>
          <item row="2" column="1">
           <widget class="ScienDSpinBox" name="ext_control_mw_power_DoubleSpinBox">
            <property name="sizePolicy">
             <sizepolicy hsizetype="Expanding" vsizetype="Fixed">
              <horstretch>0</horstretch>
              <verstretch>0</verstretch>
             </sizepolicy>
            </property>
            <property name="minimumSize">
             <size>
              <width>75</width>
              <height>0</height>
             </size>
            </property>
            <property name="maximumSize">
             <size>
              <width>200</width>
              <height>16777215</height>
             </size>
            </property>
            <property name="suffix">
             <string>dBm</string>
            </property>
            <property name="minimum">
             <double>-999999.000000000000000</double>
            </property>
            <property name="maximum">
             <double>999999.000000000000000</double>
            </property>
            <property name="value">
             <double>-30.000000000000000</double>
            </property>
           </widget>
          </item>
          <item row="0" column="0">
           <widget class="QLabel" name="label_34">
            <property name="text">
             <string>External MW:</string>
            </property>
            <property name="alignment">
             <set>Qt::AlignRight|Qt::AlignTrailing|Qt::AlignVCenter</set>
            </property>
           </widget>
          </item>
          <item row="1" column="0">
           <widget class="QLabel" name="ext_control_mw_freq_Label">
            <property name="text">
             <string>MW Freq:</string>
            </property>
            <property name="alignment">
             <set>Qt::AlignRight|Qt::AlignTrailing|Qt::AlignVCenter</set>
            </property>
           </widget>
          </item>
          <item row="0" column="1">
           <widget class="QCheckBox" name="ext_control_use_mw_CheckBox">
            <property name="sizePolicy">
             <sizepolicy hsizetype="Preferred" vsizetype="Fixed">
              <horstretch>0</horstretch>
              <verstretch>0</verstretch>
             </sizepolicy>
            </property>
            <property name="layoutDirection">
             <enum>Qt::LeftToRight</enum>
            </property>
            <property name="text">
             <string/>
            </property>
            <property name="tristate">
             <bool>false</bool>
            </property>
           </widget>
          </item>
          <item row="1" column="1">
           <widget class="ScienDSpinBox" name="ext_control_mw_freq_DoubleSpinBox">
            <property name="enabled">
             <bool>true</bool>
            </property>
            <property name="sizePolicy">
             <sizepolicy hsizetype="Expanding" vsizetype="Fixed">
              <horstretch>0</horstretch>
              <verstretch>0</verstretch>
             </sizepolicy>
            </property>
            <property name="minimumSize">
             <size>
              <width>75</width>
              <height>0</height>
             </size>
            </property>
            <property name="maximumSize">
             <size>
              <width>200</width>
              <height>16777215</height>
             </size>
            </property>
            <property name="suffix">
             <string>Hz</string>
            </property>
            <property name="maximum">
             <double>2100000044.000000000000000</double>
            </property>
            <property name="value">
             <double>2870.000000000000000</double>
            </property>
           </widget>
          </item>
         </layout>
        </item>
       </layout>
      </widget>
     </item>
     <item>
      <widget class="QGroupBox" name="groupBox_8">
       <property name="sizePolicy">
        <sizepolicy hsizetype="Expanding" vsizetype="Preferred">
         <horstretch>0</horstretch>
         <verstretch>0</verstretch>
        </sizepolicy>
       </property>
       <property name="title">
        <string>Measurement Parameters</string>
       </property>
       <layout class="QGridLayout" name="gridLayout_28">
        <item row="0" column="0">
         <layout class="QGridLayout" name="gridLayout_25">
          <item row="0" column="2" rowspan="7">
           <widget class="Line" name="line">
            <property name="orientation">
             <enum>Qt::Vertical</enum>
            </property>
           </widget>
          </item>
          <item row="6" column="4">
           <widget class="QCheckBox" name="ana_param_ignore_last_CheckBox">
            <property name="sizePolicy">
             <sizepolicy hsizetype="Preferred" vsizetype="Fixed">
              <horstretch>0</horstretch>
              <verstretch>0</verstretch>
             </sizepolicy>
            </property>
            <property name="layoutDirection">
             <enum>Qt::LeftToRight</enum>
            </property>
            <property name="text">
             <string/>
            </property>
           </widget>
          </item>
          <item row="0" column="3">
           <widget class="QLabel" name="ana_param_record_length_Label">
            <property name="text">
             <string>Counter record length:</string>
            </property>
            <property name="alignment">
             <set>Qt::AlignRight|Qt::AlignTrailing|Qt::AlignVCenter</set>
            </property>
           </widget>
          </item>
          <item row="0" column="4">
           <widget class="ScienDSpinBox" name="ana_param_record_length_DoubleSpinBox">
            <property name="sizePolicy">
             <sizepolicy hsizetype="Expanding" vsizetype="Fixed">
              <horstretch>0</horstretch>
              <verstretch>0</verstretch>
             </sizepolicy>
            </property>
            <property name="suffix">
             <string>s</string>
            </property>
            <property name="decimals">
             <number>2</number>
            </property>
            <property name="maximum">
             <double>100000000.000000000000000</double>
            </property>
            <property name="value">
             <double>1.000000000000000</double>
            </property>
           </widget>
          </item>
          <item row="2" column="4">
           <widget class="ScienDSpinBox" name="ana_param_x_axis_start_ScienDSpinBox">
            <property name="enabled">
             <bool>true</bool>
            </property>
            <property name="sizePolicy">
             <sizepolicy hsizetype="Expanding" vsizetype="Fixed">
              <horstretch>0</horstretch>
              <verstretch>0</verstretch>
             </sizepolicy>
            </property>
            <property name="maximum">
             <double>999999999.000000000000000</double>
            </property>
            <property name="value">
             <double>1.000000000000000</double>
            </property>
           </widget>
          </item>
          <item row="3" column="4">
           <widget class="ScienDSpinBox" name="ana_param_x_axis_inc_ScienDSpinBox">
            <property name="enabled">
             <bool>true</bool>
            </property>
            <property name="sizePolicy">
             <sizepolicy hsizetype="Expanding" vsizetype="Fixed">
              <horstretch>0</horstretch>
              <verstretch>0</verstretch>
             </sizepolicy>
            </property>
            <property name="maximum">
             <double>999999999.000000000000000</double>
            </property>
            <property name="value">
             <double>1.000000000000000</double>
            </property>
           </widget>
          </item>
          <item row="4" column="4">
           <widget class="QSpinBox" name="ana_param_num_laser_pulse_SpinBox">
            <property name="sizePolicy">
             <sizepolicy hsizetype="Expanding" vsizetype="Fixed">
              <horstretch>0</horstretch>
              <verstretch>0</verstretch>
             </sizepolicy>
            </property>
            <property name="minimum">
             <number>0</number>
            </property>
            <property name="maximum">
             <number>10000000</number>
            </property>
            <property name="value">
             <number>50</number>
            </property>
           </widget>
          </item>
          <item row="2" column="3">
           <widget class="QLabel" name="ana_param_x_axis_start_Label">
            <property name="text">
             <string>controlled variable start:</string>
            </property>
            <property name="alignment">
             <set>Qt::AlignRight|Qt::AlignTrailing|Qt::AlignVCenter</set>
            </property>
           </widget>
          </item>
          <item row="3" column="3">
           <widget class="QLabel" name="ana_param_x_axis_inc_Label">
            <property name="text">
             <string>controlled variable incr:</string>
            </property>
            <property name="alignment">
             <set>Qt::AlignRight|Qt::AlignTrailing|Qt::AlignVCenter</set>
            </property>
           </widget>
          </item>
          <item row="4" column="3">
           <widget class="QLabel" name="ana_param_num_laserpulses_Label">
            <property name="text">
             <string>Num Laserpulses:</string>
            </property>
            <property name="alignment">
             <set>Qt::AlignRight|Qt::AlignTrailing|Qt::AlignVCenter</set>
            </property>
           </widget>
          </item>
          <item row="0" column="0">
           <widget class="QLabel" name="label_22">
            <property name="text">
             <string>Counter Binwidth (s):</string>
            </property>
            <property name="alignment">
             <set>Qt::AlignRight|Qt::AlignTrailing|Qt::AlignVCenter</set>
            </property>
           </widget>
          </item>
          <item row="0" column="1">
           <widget class="QComboBox" name="ana_param_fc_bins_ComboBox"/>
          </item>
          <item row="2" column="0">
           <widget class="QLabel" name="label_2">
            <property name="text">
             <string>Invoke settings:</string>
            </property>
            <property name="alignment">
             <set>Qt::AlignRight|Qt::AlignTrailing|Qt::AlignVCenter</set>
            </property>
           </widget>
          </item>
          <item row="2" column="1">
           <widget class="QCheckBox" name="ana_param_invoke_settings_CheckBox">
            <property name="enabled">
             <bool>true</bool>
            </property>
            <property name="sizePolicy">
             <sizepolicy hsizetype="Preferred" vsizetype="Fixed">
              <horstretch>0</horstretch>
              <verstretch>0</verstretch>
             </sizepolicy>
            </property>
            <property name="layoutDirection">
             <enum>Qt::LeftToRight</enum>
            </property>
            <property name="text">
             <string/>
            </property>
            <property name="checked">
             <bool>false</bool>
            </property>
           </widget>
          </item>
          <item row="5" column="4">
           <widget class="QCheckBox" name="ana_param_ignore_first_CheckBox">
            <property name="sizePolicy">
             <sizepolicy hsizetype="Preferred" vsizetype="Fixed">
              <horstretch>0</horstretch>
              <verstretch>0</verstretch>
             </sizepolicy>
            </property>
            <property name="layoutDirection">
             <enum>Qt::LeftToRight</enum>
            </property>
            <property name="text">
             <string/>
            </property>
           </widget>
          </item>
          <item row="1" column="4">
           <widget class="QCheckBox" name="ana_param_alternating_CheckBox">
            <property name="sizePolicy">
             <sizepolicy hsizetype="Preferred" vsizetype="Fixed">
              <horstretch>0</horstretch>
              <verstretch>0</verstretch>
             </sizepolicy>
            </property>
            <property name="layoutDirection">
             <enum>Qt::LeftToRight</enum>
            </property>
            <property name="text">
             <string/>
            </property>
           </widget>
          </item>
          <item row="1" column="3">
           <widget class="QLabel" name="label_3">
            <property name="text">
             <string>Alternating:</string>
            </property>
            <property name="alignment">
             <set>Qt::AlignRight|Qt::AlignTrailing|Qt::AlignVCenter</set>
            </property>
           </widget>
          </item>
          <item row="5" column="3">
           <widget class="QLabel" name="label_4">
            <property name="layoutDirection">
             <enum>Qt::LeftToRight</enum>
            </property>
            <property name="text">
             <string>Ignore first:</string>
            </property>
            <property name="alignment">
             <set>Qt::AlignRight|Qt::AlignTrailing|Qt::AlignVCenter</set>
            </property>
           </widget>
          </item>
          <item row="6" column="3">
           <widget class="QLabel" name="label_5">
            <property name="text">
             <string>Ignore last:</string>
            </property>
            <property name="alignment">
             <set>Qt::AlignRight|Qt::AlignTrailing|Qt::AlignVCenter</set>
            </property>
           </widget>
          </item>
          <item row="6" column="1">
           <widget class="QComboBox" name="second_plot_ComboBox">
            <item>
             <property name="text">
              <string>None</string>
             </property>
            </item>
            <item>
             <property name="text">
              <string>FFT</string>
             </property>
            </item>
            <item>
             <property name="text">
              <string>Delta</string>
             </property>
            </item>
           </widget>
          </item>
          <item row="6" column="0">
           <widget class="QLabel" name="second_plot_Label">
            <property name="text">
             <string>Alternative plot:</string>
            </property>
            <property name="alignment">
             <set>Qt::AlignRight|Qt::AlignTrailing|Qt::AlignVCenter</set>
            </property>
           </widget>
          </item>
          <item row="5" column="0">
           <widget class="QLabel" name="show_errorbars_Label">
            <property name="text">
             <string>Error bars:</string>
            </property>
            <property name="alignment">
             <set>Qt::AlignRight|Qt::AlignTrailing|Qt::AlignVCenter</set>
            </property>
           </widget>
          </item>
          <item row="5" column="1">
           <widget class="QCheckBox" name="ana_param_errorbars_CheckBox">
            <property name="sizePolicy">
             <sizepolicy hsizetype="Preferred" vsizetype="Fixed">
              <horstretch>0</horstretch>
              <verstretch>0</verstretch>
             </sizepolicy>
            </property>
            <property name="text">
             <string/>
            </property>
           </widget>
          </item>
          <item row="4" column="0">
           <widget class="QLabel" name="label">
            <property name="text">
             <string>Show Delta:</string>
            </property>
            <property name="alignment">
             <set>Qt::AlignRight|Qt::AlignTrailing|Qt::AlignVCenter</set>
            </property>
           </widget>
          </item>
          <item row="4" column="1">
           <widget class="QCheckBox" name="ana_param_delta_CheckBox">
            <property name="text">
             <string/>
            </property>
           </widget>
          </item>
         </layout>
        </item>
       </layout>
      </widget>
     </item>
     <item>
      <widget class="QGroupBox" name="groupBox_10">
       <property name="sizePolicy">
        <sizepolicy hsizetype="Expanding" vsizetype="Preferred">
         <horstretch>0</horstretch>
         <verstretch>0</verstretch>
        </sizepolicy>
       </property>
       <property name="title">
        <string>Curve Fitting</string>
       </property>
       <layout class="QGridLayout" name="gridLayout_30">
        <item row="0" column="1">
         <layout class="QGridLayout" name="gridLayout_29">
          <item row="1" column="0">
           <widget class="QLabel" name="label_26">
            <property name="sizePolicy">
             <sizepolicy hsizetype="Fixed" vsizetype="Preferred">
              <horstretch>0</horstretch>
              <verstretch>0</verstretch>
             </sizepolicy>
            </property>
            <property name="text">
             <string>Fit Resuts</string>
            </property>
           </widget>
          </item>
          <item row="0" column="0">
           <widget class="QPushButton" name="fit_param_PushButton">
            <property name="sizePolicy">
             <sizepolicy hsizetype="Fixed" vsizetype="Fixed">
              <horstretch>0</horstretch>
              <verstretch>0</verstretch>
             </sizepolicy>
            </property>
            <property name="text">
             <string>Fit</string>
            </property>
           </widget>
          </item>
          <item row="0" column="1">
           <widget class="FitSettingsComboBox" name="fit_param_fit_func_ComboBox">
            <property name="sizePolicy">
             <sizepolicy hsizetype="Expanding" vsizetype="Fixed">
              <horstretch>0</horstretch>
              <verstretch>0</verstretch>
             </sizepolicy>
            </property>
           </widget>
          </item>
          <item row="1" column="1">
           <widget class="QTextBrowser" name="fit_param_results_TextBrowser">
            <property name="sizePolicy">
             <sizepolicy hsizetype="Expanding" vsizetype="Expanding">
              <horstretch>0</horstretch>
              <verstretch>0</verstretch>
             </sizepolicy>
            </property>
            <property name="font">
             <font>
              <kerning>false</kerning>
             </font>
            </property>
           </widget>
          </item>
         </layout>
        </item>
       </layout>
      </widget>
     </item>
    </layout>
   </item>
  </layout>
 </widget>
 <customwidgets>
  <customwidget>
   <class>ScienDSpinBox</class>
   <extends>QDoubleSpinBox</extends>
   <header>qtwidgets.scientific_spinbox.h</header>
  </customwidget>
  <customwidget>
   <class>ScienSpinBox</class>
   <extends>QSpinBox</extends>
   <header>qtwidgets.scientific_spinbox.h</header>
  </customwidget>
  <customwidget>
   <class>PlotWidget</class>
   <extends>QGraphicsView</extends>
   <header>pyqtgraph</header>
  </customwidget>
  <customwidget>
   <class>FitSettingsComboBox</class>
   <extends>QComboBox</extends>
   <header>gui/fitsettings</header>
  </customwidget>
 </customwidgets>
 <tabstops>
  <tabstop>ext_control_use_mw_CheckBox</tabstop>
  <tabstop>ext_control_mw_freq_DoubleSpinBox</tabstop>
  <tabstop>ext_control_mw_power_DoubleSpinBox</tabstop>
  <tabstop>ana_param_fc_bins_ComboBox</tabstop>
  <tabstop>ana_param_invoke_settings_CheckBox</tabstop>
  <tabstop>ana_param_delta_CheckBox</tabstop>
  <tabstop>ana_param_errorbars_CheckBox</tabstop>
  <tabstop>second_plot_ComboBox</tabstop>
  <tabstop>ana_param_record_length_DoubleSpinBox</tabstop>
  <tabstop>ana_param_alternating_CheckBox</tabstop>
  <tabstop>ana_param_x_axis_start_ScienDSpinBox</tabstop>
  <tabstop>ana_param_x_axis_inc_ScienDSpinBox</tabstop>
  <tabstop>ana_param_num_laser_pulse_SpinBox</tabstop>
  <tabstop>ana_param_ignore_first_CheckBox</tabstop>
  <tabstop>ana_param_ignore_last_CheckBox</tabstop>
  <tabstop>fit_param_fit_func_ComboBox</tabstop>
  <tabstop>fit_param_PushButton</tabstop>
  <tabstop>fit_param_results_TextBrowser</tabstop>
  <tabstop>pulse_analysis_PlotWidget</tabstop>
  <tabstop>pulse_analysis_second_PlotWidget</tabstop>
  <tabstop>time_param_elapsed_time_LineEdit</tabstop>
  <tabstop>time_param_elapsed_sweep_SpinBox</tabstop>
  <tabstop>time_param_ana_periode_DoubleSpinBox</tabstop>
 </tabstops>
 <resources/>
 <connections/>
</ui><|MERGE_RESOLUTION|>--- conflicted
+++ resolved
@@ -14,154 +14,8 @@
    <string>Form</string>
   </property>
   <layout class="QGridLayout" name="gridLayout">
-<<<<<<< HEAD
-   <item row="0" column="0" colspan="2">
-    <widget class="QGroupBox" name="groupBox_9">
-     <property name="title">
-      <string>External Control</string>
-     </property>
-     <layout class="QGridLayout" name="gridLayout_26">
-      <item row="0" column="1">
-       <layout class="QGridLayout" name="gridLayout_24">
-        <item row="3" column="0">
-         <widget class="QLabel" name="label_35">
-          <property name="text">
-           <string>Pulser sample rate:</string>
-          </property>
-         </widget>
-        </item>
-        <item row="1" column="1">
-         <widget class="ScienDSpinBox" name="ext_control_mw_freq_DoubleSpinBox">
-          <property name="enabled">
-           <bool>true</bool>
-          </property>
-          <property name="suffix">
-           <string>Hz</string>
-          </property>
-          <property name="decimals">
-           <number>6</number>
-          </property>
-          <property name="maximum">
-           <double>2100000044.000000000000000</double>
-          </property>
-          <property name="value">
-           <double>2870.000000000000000</double>
-          </property>
-         </widget>
-        </item>
-        <item row="0" column="0">
-         <widget class="QLabel" name="label_34">
-          <property name="text">
-           <string>External MW?</string>
-          </property>
-         </widget>
-        </item>
-        <item row="0" column="1">
-         <widget class="QCheckBox" name="ext_control_use_mw_CheckBox">
-          <property name="layoutDirection">
-           <enum>Qt::LeftToRight</enum>
-          </property>
-          <property name="text">
-           <string/>
-          </property>
-          <property name="tristate">
-           <bool>false</bool>
-          </property>
-         </widget>
-        </item>
-        <item row="2" column="1">
-         <widget class="ScienDSpinBox" name="ext_control_mw_power_DoubleSpinBox">
-          <property name="suffix">
-           <string>dBm</string>
-          </property>
-          <property name="minimum">
-           <double>-999999.000000000000000</double>
-          </property>
-          <property name="maximum">
-           <double>999999.000000000000000</double>
-          </property>
-          <property name="value">
-           <double>-30.000000000000000</double>
-          </property>
-         </widget>
-        </item>
-        <item row="2" column="0">
-         <widget class="QLabel" name="ext_control_mw_power_Label">
-          <property name="text">
-           <string>MW Power:</string>
-          </property>
-         </widget>
-        </item>
-        <item row="1" column="0">
-         <widget class="QLabel" name="ext_control_mw_freq_Label">
-          <property name="text">
-           <string>MW Freq:</string>
-          </property>
-         </widget>
-        </item>
-        <item row="4" column="0">
-         <widget class="QLabel" name="label_28">
-          <property name="text">
-           <string>Pulser activation config:</string>
-          </property>
-         </widget>
-        </item>
-        <item row="6" column="0" colspan="2">
-         <widget class="QLineEdit" name="pulser_activation_config_LineEdit">
-          <property name="readOnly">
-           <bool>true</bool>
-          </property>
-         </widget>
-        </item>
-        <item row="4" column="1">
-         <widget class="QComboBox" name="pulser_activation_config_ComboBox"/>
-        </item>
-        <item row="3" column="1">
-         <widget class="ScienDSpinBox" name="pulser_sample_freq_DSpinBox">
-          <property name="suffix">
-           <string>Hz</string>
-          </property>
-          <property name="decimals">
-           <number>3</number>
-          </property>
-          <property name="maximum">
-           <double>100000.000000000000000</double>
-          </property>
-          <property name="singleStep">
-           <double>1.000000000000000</double>
-          </property>
-         </widget>
-        </item>
-        <item row="5" column="0">
-         <widget class="QLabel" name="label_5">
-          <property name="font">
-           <font>
-            <pointsize>10</pointsize>
-           </font>
-          </property>
-          <property name="text">
-           <string>Interleave?</string>
-          </property>
-         </widget>
-        </item>
-        <item row="5" column="1">
-         <widget class="QCheckBox" name="pulser_use_interleave_CheckBox">
-          <property name="text">
-           <string/>
-          </property>
-         </widget>
-        </item>
-       </layout>
-      </item>
-     </layout>
-    </widget>
-   </item>
-   <item row="0" column="2" colspan="4">
-    <widget class="QGroupBox" name="groupBox_8">
-=======
    <item row="4" column="0" colspan="11">
     <widget class="QGroupBox" name="second_plot_GroupBox">
->>>>>>> a72844f5
      <property name="title">
       <string>Fourier Transform</string>
      </property>
