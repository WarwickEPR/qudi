--- conflicted
+++ resolved
@@ -81,14 +81,8 @@
     laserdummy:
         module.Class: 'laser.simple_laser_dummy.SimpleLaserDummy'
 
-<<<<<<< HEAD
-    tunablelaserdummy:
-        module.Class: 'laser.tunable_laser_dummy.TunableLaserDummy'
-
-=======
     cameradummy:
         module.Class: 'camera.camera_dummy.CameraDummy'
->>>>>>> cfec2a7e
 logic:
     simpledatalogic:
         module.Class: 'simple_data_logic.SimpleDataLogic'
@@ -322,18 +316,11 @@
         connect:
             laser: 'laserdummy'
 
-<<<<<<< HEAD
-    tunablelaserlogic:
-        module.Class: 'tunable_laser_logic.TunableLaserLogic'
-        connect:
-            laser: 'tunablelaserdummy'
-=======
     camera_logic:
         module.Class: 'camera_logic.CameraLogic'
         connect:
             hardware: 'cameradummy'
             savelogic: 'savelogic'
->>>>>>> cfec2a7e
 
 gui:
     tray:
@@ -460,15 +447,8 @@
             odmrlogic1: 'odmrlogic2'
             savelogic: 'savelogic'
 
-<<<<<<< HEAD
-    tunablelaser:
-        module.Class: 'tunable_laser.tunable_laser.TunableLaserGUI'
-        connect:
-            tunablelaserlogic: 'tunablelaserlogic'
-=======
     camera_gui:
         module.Class: 'camera.cameragui.CameraGUI'
         connect:
             camera_logic: 'camera_logic'
-            savelogic: 'savelogic'
->>>>>>> cfec2a7e
+            savelogic: 'savelogic'