--- conflicted
+++ resolved
@@ -22,13 +22,9 @@
 from interface.fast_counter_interface import FastCounterInterface
 import numpy as np
 import TimeTagger as tt
-<<<<<<< HEAD
-from core.module import Base, ConfigOption
-=======
 from core.module import Base
 from core.configoption import ConfigOption
 import os
->>>>>>> f4da0caa
 
 
 class TimeTaggerFastCounter(Base, FastCounterInterface):
@@ -145,7 +141,7 @@
         """
         self._number_of_gates = number_of_gates
         self._bin_width = bin_width_s * 1e9
-        self._record_length = 1 + int(record_length_s / bin_width_s) + 2000
+        self._record_length = 1 + int(record_length_s / bin_width_s)
         self.statusvar = 1
 
         self.pulsed = tt.TimeDifferences(
