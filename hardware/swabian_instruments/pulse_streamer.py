# -*- coding: utf-8 -*-

"""
This file contains the Qudi hardware interface for pulsing devices.

Qudi is free software: you can redistribute it and/or modify
it under the terms of the GNU General Public License as published by
the Free Software Foundation, either version 3 of the License, or
(at your option) any later version.
(at your option) any later version.

Qudi is distributed in the hope that it will be useful,
but WITHOUT ANY WARRANTY; without even the implied warranty of
MERCHANTABILITY or FITNESS FOR A PARTICULAR PURPOSE.  See the
GNU General Public License for more details.

You should have received a copy of the GNU General Public License
along with Qudi. If not, see <http://www.gnu.org/licenses/>.

Copyright (c) the Qudi Developers. See the COPYRIGHT.txt file at the
top-level directory of this distribution and at <https://github.com/Ulm-IQO/qudi/>
"""

from core.module import Base
from core.configoption import ConfigOption
<<<<<<< HEAD
from interface.pulser_interface import PulserInterface, PulserConstraints
from collections import OrderedDict
import pulsestreamer as ps
import os
=======
from core.statusvariable import  StatusVar
from core.util.modules import get_home_dir
from interface.pulser_interface import PulserInterface, PulserConstraints
from collections import OrderedDict
import numpy as np

import pulsestreamer as ps
>>>>>>> d755996d


class PulseStreamer(Base, PulserInterface):
    """ Methods to control the Swabian Instruments Pulse Streamer 8/2

    Example config for copy-paste:

    pulsestreamer:
        module.Class: 'swabian_instruments.pulse_streamer.PulseStreamer'
<<<<<<< HEAD
        ip_address: '192.168.1.100'
=======
        pulsestreamer_ip: '192.168.1.100'
        #pulsed_file_dir: 'C:\\Software\\pulsed_files'
>>>>>>> d755996d
        laser_channel: 0
        uw_x_channel: 1
        use_external_clock: False
        external_clock_option: 0
    """

<<<<<<< HEAD
    _ip_address = ConfigOption('ip_address', '169.254.8.2', missing='warn')
    _laser_channel = ConfigOption('laser_channel', 'd_ch1', missing='warn')
    _uw_x_channel = ConfigOption('uw_x_channel', 'd_ch2', missing='warn')
    _uw_y_channel = ConfigOption('uw_y_channel', 'd_ch3', missing='warn')

    def __init__(self, config, **kwargs):
        super().__init__(config=config, **kwargs)
        self.waveforms = dict()
        self._sequence = None
        self.current_status = -1
        self.sample_rate = 1e9
        self.current_loaded_asset = None
        self.pulse_streamer = None

    @staticmethod
    def numeric_channel(channel_name):
        # 8 channels so one digit will do
        return int(channel_name[-1])-1

    def on_activate(self):
        """ Establish connection to pulse streamer and tell it to cancel all operations """

        self.waveforms = dict()
        self.current_status = -1
        self.sample_rate = 1e9
        self.current_loaded_asset = None
        self._current_pulse_ensemble = None
        self.laser_channel = PulseStreamer.numeric_channel(self._laser_channel)
        self.uw_x_channel = PulseStreamer.numeric_channel(self._uw_x_channel)
        self.uw_y_channel = PulseStreamer.numeric_channel(self._uw_y_channel)

        self.pulse_streamer = ps.PulseStreamer(self._ip_address)
        self.pulser_off()
=======
    _pulsestreamer_ip = ConfigOption('pulsestreamer_ip', '192.168.1.100', missing='warn')
    _laser_channel = ConfigOption('laser_channel', 1, missing='warn')
    _uw_x_channel = ConfigOption('uw_x_channel', 3, missing='warn')
    _use_external_clock = ConfigOption('use_external_clock', False, missing='info')
    _external_clock_option = ConfigOption('external_clock_option', 0, missing='info')
    # 0: Internal (default), 1: External 125 MHz, 2: External 10 MHz

    __current_waveform = StatusVar(name='current_waveform', default={})
    __current_waveform_name = StatusVar(name='current_waveform_name', default='')
    __sample_rate = StatusVar(name='sample_rate', default=1e9)


    def __init__(self, config, **kwargs):
        super().__init__(config=config, **kwargs)

        self.__current_status = -1
        self.__currently_loaded_waveform = ''  # loaded and armed waveform name
        self.__samples_written = 0
        self._trigger = ps.TriggerStart.SOFTWARE
        self._laser_mw_on_state = ps.OutputState([self._laser_channel, self._uw_x_channel], 0, 0)

    def on_activate(self):
        """ Establish connection to pulse streamer and tell it to cancel all operations """
        self.pulse_streamer = ps.PulseStreamer(self._pulsestreamer_ip)
        if self._use_external_clock:
            if int(self._external_clock_option) is 2:
                self.pulse_streamer.selectClock(ps.ClockSource.EXT_10MHZ)
            elif int(self._external_clock_option) is 1:
                self.pulse_streamer.selectClock(ps.ClockSource.EXT_125MHZ)
            elif int(self._external_clock_option) is 0:
                self.pulse_streamer.selectClock(ps.ClockSource.INTERNAL)
            else:
                self.log.error('pulsestreamer external clock selection not allowed')
        self.__samples_written = 0
        self.__currently_loaded_waveform = ''
>>>>>>> d755996d
        self.current_status = 0

    def on_deactivate(self):
        self.reset()
        del self.pulse_streamer

    
    def get_constraints(self):
        """
        Retrieve the hardware constrains from the Pulsing device.

        @return constraints object: object with pulser constraints as attributes.

        Provides all the constraints (e.g. sample_rate, amplitude, total_length_bins,
        channel_config, ...) related to the pulse generator hardware to the caller.

            SEE PulserConstraints CLASS IN pulser_interface.py FOR AVAILABLE CONSTRAINTS!!!

        If you are not sure about the meaning, look in other hardware files to get an impression.
        If still additional constraints are needed, then they have to be added to the
        PulserConstraints class.

        Each scalar parameter is an ScalarConstraints object defined in core.util.interfaces.
        Essentially it contains min/max values as well as min step size, default value and unit of
        the parameter.

        PulserConstraints.activation_config differs, since it contain the channel
        configuration/activation information of the form:
            {<descriptor_str>: <channel_set>,
             <descriptor_str>: <channel_set>,
             ...}

        If the constraints cannot be set in the pulsing hardware (e.g. because it might have no
        sequence mode) just leave it out so that the default is used (only zeros).

        # Example for configuration with default values:
        constraints = PulserConstraints()

        constraints.sample_rate.min = 10.0e6
        constraints.sample_rate.max = 12.0e9
        constraints.sample_rate.step = 10.0e6
        constraints.sample_rate.default = 12.0e9

        constraints.a_ch_amplitude.min = 0.02
        constraints.a_ch_amplitude.max = 2.0
        constraints.a_ch_amplitude.step = 0.001
        constraints.a_ch_amplitude.default = 2.0

        constraints.a_ch_offset.min = -1.0
        constraints.a_ch_offset.max = 1.0
        constraints.a_ch_offset.step = 0.001
        constraints.a_ch_offset.default = 0.0

        constraints.d_ch_low.min = -1.0
        constraints.d_ch_low.max = 4.0
        constraints.d_ch_low.step = 0.01
        constraints.d_ch_low.default = 0.0

        constraints.d_ch_high.min = 0.0
        constraints.d_ch_high.max = 5.0
        constraints.d_ch_high.step = 0.01
        constraints.d_ch_high.default = 5.0

        constraints.waveform_length.min = 80
        constraints.waveform_length.max = 64800000
        constraints.waveform_length.step = 1
        constraints.waveform_length.default = 80

        constraints.waveform_num.min = 1
        constraints.waveform_num.max = 32000
        constraints.waveform_num.step = 1
        constraints.waveform_num.default = 1

        constraints.sequence_num.min = 1
        constraints.sequence_num.max = 8000
        constraints.sequence_num.step = 1
        constraints.sequence_num.default = 1

        constraints.subsequence_num.min = 1
        constraints.subsequence_num.max = 4000
        constraints.subsequence_num.step = 1
        constraints.subsequence_num.default = 1

        # If sequencer mode is available then these should be specified
        constraints.repetitions.min = 0
        constraints.repetitions.max = 65539
        constraints.repetitions.step = 1
        constraints.repetitions.default = 0

        constraints.event_triggers = ['A', 'B']
        constraints.flags = ['A', 'B', 'C', 'D']

        constraints.sequence_steps.min = 0
        constraints.sequence_steps.max = 8000
        constraints.sequence_steps.step = 1
        constraints.sequence_steps.default = 0

        # the name a_ch<num> and d_ch<num> are generic names, which describe UNAMBIGUOUSLY the
        # channels. Here all possible channel configurations are stated, where only the generic
        # names should be used. The names for the different configurations can be customary chosen.
        activation_conf = OrderedDict()
        activation_conf['yourconf'] = {'a_ch1', 'd_ch1', 'd_ch2', 'a_ch2', 'd_ch3', 'd_ch4'}
        activation_conf['different_conf'] = {'a_ch1', 'd_ch1', 'd_ch2'}
        activation_conf['something_else'] = {'a_ch2', 'd_ch3', 'd_ch4'}
        constraints.activation_config = activation_conf
        """
        constraints = PulserConstraints()

        # The file formats are hardware specific.

        constraints.sample_rate.min = 1e9
        constraints.sample_rate.max = 1e9
        constraints.sample_rate.step = 0
        constraints.sample_rate.default = 1e9

        constraints.d_ch_low.min = 0.0
        constraints.d_ch_low.max = 0.0
        constraints.d_ch_low.step = 0.0
        constraints.d_ch_low.default = 0.0

        constraints.d_ch_high.min = 3.3
        constraints.d_ch_high.max = 3.3
        constraints.d_ch_high.step = 0.0
        constraints.d_ch_high.default = 3.3

        # sample file length max is not well-defined for PulseStreamer, which collates sequential identical pulses into
        # one. Total number of not-sequentially-identical pulses which can be stored: 1 M.
        constraints.waveform_length.min = 1
        constraints.waveform_length.max = 134217728
        constraints.waveform_length.step = 1
        constraints.waveform_length.default = 1

        # the name a_ch<num> and d_ch<num> are generic names, which describe UNAMBIGUOUSLY the
        # channels. Here all possible channel configurations are stated, where only the generic
        # names should be used. The names for the different configurations can be customary chosen.
        activation_config = OrderedDict()
<<<<<<< HEAD
        activation_config['all'] = {'d_ch1', 'd_ch2', 'd_ch3', 'd_ch4', 'd_ch5', 'd_ch6', 'd_ch7', 'd_ch8'}
=======
        activation_config['all'] = frozenset({'d_ch1', 'd_ch2', 'd_ch3', 'd_ch4', 'd_ch5', 'd_ch6', 'd_ch7', 'd_ch8'})
>>>>>>> d755996d
        constraints.activation_config = activation_config

        return constraints

    
    def pulser_on(self):
        """ Switches the pulsing device on.

        @return int: error code (0:OK, -1:error)
        """
<<<<<<< HEAD
        # start the pulse sequence
        if self.current_loaded_asset is None:
            self.log.warn("Pulser cannot be started without loading a pulse sequence")
            return -1

        self.pulse_streamer.stream(self._sequence)
        self.log.info('Asset uploaded to PulseStreamer')
        self.pulse_streamer.startNow()
        self.current_status = 1
        return 0
=======
        if self._seq:
            self.pulse_streamer.stream(self._seq)
            self.pulse_streamer.startNow()
            self.__current_status = 1
            return 0
        else:
            self.log.error('no sequence/pulse pattern prepared for the pulse streamer')
            self.pulser_off()
            self.__current_status = -1
            return -1
>>>>>>> d755996d

    
    def pulser_off(self):
        """ Switches the pulsing device off.

        @return int: error code (0:OK, -1:error)
        """
<<<<<<< HEAD
        # stop the pulse sequence, set all channels LOW except laser and cw microwave x phase
        # set analogue outputs to 0V
        self.log.debug("Setting pulser off (laser channel {} & uw_x_channel {} set on".format(self.laser_channel, self.uw_x_channel))
        self.pulse_streamer.constant(([self.laser_channel, self.uw_x_channel], 0, 0))
        self.current_status = 0
        return 0

    def upload_asset(self, asset_name=None):
        """ Upload an already hardware conform file to the device.
            Does NOT load it into channels.

        @param name: string, name of the ensemble/sequence to be uploaded

        @return int: error code (0:OK, -1:error)
        """
        self.log.debug('PulseStreamer does not require upload of assets in preparation\n"upload_asset" call ignored.')
        return 0

    # gone
    def load_asset(self, asset_name, load_dict=None):
        """ Loads a sequence or waveform to the specified channel of the pulsing
            device.

        @param str asset_name: The name of the asset to be loaded
=======

        self.__current_status = 0
        self.pulse_streamer.constant(self._laser_mw_on_state)
        return 0

    
    def load_waveform(self, load_dict):
        """ Loads a waveform to the specified channel of the pulsing device.

        @param dict|list load_dict: a dictionary with keys being one of the available channel
                                    index and values being the name of the already written
                                    waveform to load into the channel.
                                    Examples:   {1: rabi_ch1, 2: rabi_ch2} or
                                                {1: rabi_ch2, 2: rabi_ch1}
                                    If just a list of waveform names if given, the channel
                                    association will be invoked from the channel
                                    suffix '_ch1', '_ch2' etc.

                                        {1: rabi_ch1, 2: rabi_ch2}
                                    or
                                        {1: rabi_ch2, 2: rabi_ch1}

                                    If just a list of waveform names if given,
                                    the channel association will be invoked from
                                    the channel suffix '_ch1', '_ch2' etc. A
                                    possible configuration can be e.g.

                                        ['rabi_ch1', 'rabi_ch2', 'rabi_ch3']

        @return dict: Dictionary containing the actually loaded waveforms per
                      channel.

        For devices that have a workspace (i.e. AWG) this will load the waveform
        from the device workspace into the channel. For a device without mass
        memory, this will make the waveform/pattern that has been previously
        written with self.write_waveform ready to play.

        Please note that the channel index used here is not to be confused with the number suffix
        in the generic channel descriptors (i.e. 'd_ch1', 'a_ch1'). The channel index used here is
        highly hardware specific and corresponds to a collection of digital and analog channels
        being associated to a SINGLE wavfeorm asset.
        """
        if isinstance(load_dict, list):
            waveforms = list(set(load_dict))
        elif isinstance(load_dict, dict):
            waveforms = list(set(load_dict.values()))
        else:
            self.log.error('Method load_waveform expects a list of waveform names or a dict.')
            return self.get_loaded_assets()[0]
>>>>>>> d755996d

        if len(waveforms) != 1:
            self.log.error('pulsestreamer pulser expects exactly one waveform name for load_waveform.')
            return self.get_loaded_assets()[0]

<<<<<<< HEAD
        @return int: error code (0:OK, -1:error)
        """
        return 0
=======
        waveform = waveforms[0]
        if waveform != self.__current_waveform_name:
            self.log.error('No waveform by the name "{0}" generated for pulsestreamer pulser.\n'
                           'Only one waveform at a time can be held.'.format(waveform))
            return self.get_loaded_assets()[0]

        self._seq = self.pulse_streamer.createSequence()
        for channel_number, pulse_pattern in self.__current_waveform.items():
            #print(pulse_pattern)
            swabian_channel_number = int(channel_number[-1])-1
            self._seq.setDigital(swabian_channel_number,pulse_pattern)

        self.__currently_loaded_waveform = self.__current_waveform_name
        return self.get_loaded_assets()[0]


    def get_loaded_assets(self):
        """
        Retrieve the currently loaded asset names for each active channel of the device.
        The returned dictionary will have the channel numbers as keys.
        In case of loaded waveforms the dictionary values will be the waveform names.
        In case of a loaded sequence the values will be the sequence name appended by a suffix
        representing the track loaded to the respective channel (i.e. '<sequence_name>_1').

        @return (dict, str): Dictionary with keys being the channel number and values being the
                             respective asset loaded into the channel,
                             string describing the asset type ('waveform' or 'sequence')
        """
        asset_type = 'waveform' if self.__currently_loaded_waveform else None
        asset_dict = {chnl_num: self.__currently_loaded_waveform for chnl_num in range(1, 9)}
        return asset_dict, asset_type


    
    def load_sequence(self, sequence_name):
        """ Loads a sequence to the channels of the device in order to be ready for playback.
        For devices that have a workspace (i.e. AWG) this will load the sequence from the device
        workspace into the channels.
        For a device without mass memory this will make the waveform/pattern that has been
        previously written with self.write_waveform ready to play.

        @param dict|list sequence_name: a dictionary with keys being one of the available channel
                                        index and values being the name of the already written
                                        waveform to load into the channel.
                                        Examples:   {1: rabi_ch1, 2: rabi_ch2} or
                                                    {1: rabi_ch2, 2: rabi_ch1}
                                        If just a list of waveform names if given, the channel
                                        association will be invoked from the channel
                                        suffix '_ch1', '_ch2' etc.

        @return dict: Dictionary containing the actually loaded waveforms per channel.
        """
        self.log.debug('sequencing not implemented for pulsestreamer')
        return dict()

>>>>>>> d755996d

    
    def clear_all(self):
        """ Clears all loaded waveforms from the pulse generators RAM/workspace.

        @return int: error code (0:OK, -1:error)
        """
        self.pulser_off()
        self.__currently_loaded_waveform = ''
        self.__current_waveform_name = ''
        self._seq = dict()
        self.__current_waveform = dict()


    
    def get_status(self):
        """ Retrieves the status of the pulsing hardware

        @return (int, dict): tuple with an integer value of the current status and a corresponding
                             dictionary containing status description for all the possible status
                             variables of the pulse generator hardware.
        """
        status_dic = dict()
        status_dic[-1] = 'Failed Request or Failed Communication with device.'
        status_dic[0] = 'Device has stopped, but can receive commands.'
        status_dic[1] = 'Device is active and running.'

        return self.__current_status, status_dic

    
    def get_sample_rate(self):
        """ Get the sample rate of the pulse generator hardware

        @return float: The current sample rate of the device (in Hz)

        Do not return a saved sample rate in a class variable, but instead
        retrieve the current sample rate directly from the device.
        """
        return self.__sample_rate

    def set_sample_rate(self, sample_rate):
        """ Set the sample rate of the pulse generator hardware.

        @param float sample_rate: The sampling rate to be set (in Hz)

        @return float: the sample rate returned from the device.

        Note: After setting the sampling rate of the device, retrieve it again
              for obtaining the actual set value and use that information for
              further processing.
        """
        self.log.debug('PulseStreamer sample rate cannot be configured')
        return self.__sample_rate

    
    def get_analog_level(self, amplitude=None, offset=None):
        """ Retrieve the analog amplitude and offset of the provided channels.

        @param list amplitude: optional, if the amplitude value (in Volt peak to peak, i.e. the
                               full amplitude) of a specific channel is desired.
        @param list offset: optional, if the offset value (in Volt) of a specific channel is
                            desired.

        @return: (dict, dict): tuple of two dicts, with keys being the channel descriptor string
                               (i.e. 'a_ch1') and items being the values for those channels.
                               Amplitude is always denoted in Volt-peak-to-peak and Offset in volts.

        Note: Do not return a saved amplitude and/or offset value but instead retrieve the current
              amplitude and/or offset directly from the device.

        If nothing (or None) is passed then the levels of all channels will be returned. If no
        analog channels are present in the device, return just empty dicts.

        Example of a possible input:
            amplitude = ['a_ch1', 'a_ch4'], offset = None
        to obtain the amplitude of channel 1 and 4 and the offset of all channels
            {'a_ch1': -0.5, 'a_ch4': 2.0} {'a_ch1': 0.0, 'a_ch2': 0.0, 'a_ch3': 1.0, 'a_ch4': 0.0}
        """
        return {},{}

    
    def set_analog_level(self, amplitude=None, offset=None):
        """ Set amplitude and/or offset value of the provided analog channel(s).

        @param dict amplitude: dictionary, with key being the channel descriptor string
                               (i.e. 'a_ch1', 'a_ch2') and items being the amplitude values
                               (in Volt peak to peak, i.e. the full amplitude) for the desired
                               channel.
        @param dict offset: dictionary, with key being the channel descriptor string
                            (i.e. 'a_ch1', 'a_ch2') and items being the offset values
                            (in absolute volt) for the desired channel.

        @return (dict, dict): tuple of two dicts with the actual set values for amplitude and
                              offset for ALL channels.

        If nothing is passed then the command will return the current amplitudes/offsets.

        Note: After setting the amplitude and/or offset values of the device, use the actual set
              return values for further processing.
        """
        return {},{}

    
    def get_digital_level(self, low=None, high=None):
        """ Retrieve the digital low and high level of the provided channels.

        @param list low: optional, if a specific low value (in Volt) of a
                         channel is desired.
        @param list high: optional, if a specific high value (in Volt) of a
                          channel is desired.

        @return: (dict, dict): tuple of two dicts, with keys being the channel
                               number and items being the values for those
                               channels. Both low and high value of a channel is
                               denoted in (absolute) Voltage.

        Note: Do not return a saved low and/or high value but instead retrieve
              the current low and/or high value directly from the device.

        If no entries provided then the levels of all channels where simply
        returned. If no digital channels provided, return just an empty dict.

        Example of a possible input:
            low = [1,4]
        to obtain the low voltage values of digital channel 1 an 4. A possible
        answer might be
            {1: -0.5, 4: 2.0} {}
        since no high request was performed.

        The major difference to analog signals is that digital signals are
        either ON or OFF, whereas analog channels have a varying amplitude
        range. In contrast to analog output levels, digital output levels are
        defined by a voltage, which corresponds to the ON status and a voltage
        which corresponds to the OFF status (both denoted in (absolute) voltage)

        In general there is no bijective correspondence between
        (amplitude, offset) and (value high, value low)!
        """
        if low is None:
            low = []
        if high is None:
            high = []
        low_dict = {}
        high_dict = {}
        if low is [] and high is []:
            for channel in range(8):
                low_dict[channel] = 0.0
                high_dict[channel] = 3.3
        else:
            for channel in low:
                low_dict[channel] = 0.0
            for channel in high:
                high_dict[channel] = 3.3
        return low_dict, high_dict

    def set_digital_level(self, low=None, high=None):
        """ Set low and/or high value of the provided digital channel.

        @param dict low: dictionary, with key being the channel and items being
                         the low values (in volt) for the desired channel.
        @param dict high: dictionary, with key being the channel and items being
                         the high values (in volt) for the desired channel.

        @return (dict, dict): tuple of two dicts where first dict denotes the
                              current low value and the second dict the high
                              value.

        If nothing is passed then the command will return two empty dicts.

        Note: After setting the high and/or low values of the device, retrieve
              them again for obtaining the actual set value(s) and use that
              information for further processing.

        The major difference to analog signals is that digital signals are
        either ON or OFF, whereas analog channels have a varying amplitude
        range. In contrast to analog output levels, digital output levels are
        defined by a voltage, which corresponds to the ON status and a voltage
        which corresponds to the OFF status (both denoted in (absolute) voltage)

        In general there is no bijective correspondence between
        (amplitude, offset) and (value high, value low)!
        """
        if low is None:
            low = {}
        if high is None:
            high = {}
        self.log.warning('PulseStreamer logic level cannot be adjusted!')
        return self.get_digital_level()

    
    def get_active_channels(self, ch=None):
        """ Get the active channels of the pulse generator hardware.

        @param list ch: optional, if specific analog or digital channels are needed to be asked
                        without obtaining all the channels.

        @return dict:  where keys denoting the channel string and items boolean expressions whether
                       channel are active or not.

        Example for an possible input (order is not important):
            ch = ['a_ch2', 'd_ch2', 'a_ch1', 'd_ch5', 'd_ch1']
        then the output might look like
            {'a_ch2': True, 'd_ch2': False, 'a_ch1': False, 'd_ch5': True, 'd_ch1': False}

        If no parameter (or None) is passed to this method all channel states will be returned.
        """
        if ch is None:
            ch = {}
        d_ch_dict = {}
        if len(ch) < 1:
            for chnl in range(1, 9):
                d_ch_dict['d_ch{0}'.format(chnl)] = True
        else:
            for channel in ch:
                d_ch_dict[channel] = True
        return d_ch_dict

    
    def set_active_channels(self, ch=None):
        """
        Set the active/inactive channels for the pulse generator hardware.
        The state of ALL available analog and digital channels will be returned
        (True: active, False: inactive).
        The actually set and returned channel activation must be part of the available
        activation_configs in the constraints.
        You can also activate/deactivate subsets of available channels but the resulting
        activation_config must still be valid according to the constraints.
        If the resulting set of active channels can not be found in the available
        activation_configs, the channel states must remain unchanged.

        @param dict ch: dictionary with keys being the analog or digital string generic names for
                        the channels (i.e. 'd_ch1', 'a_ch2') with items being a boolean value.
                        True: Activate channel, False: Deactivate channel

        @return dict: with the actual set values for ALL active analog and digital channels

        If nothing is passed then the command will simply return the unchanged current state.

        Note: After setting the active channels of the device, use the returned dict for further
              processing.

        Example for possible input:
            ch={'a_ch2': True, 'd_ch1': False, 'd_ch3': True, 'd_ch4': True}
        to activate analog channel 2 digital channel 3 and 4 and to deactivate
        digital channel 1. All other available channels will remain unchanged.
        """
        if ch is None:
            ch = {}
        d_ch_dict = {
            'd_ch1': True,
            'd_ch2': True,
            'd_ch3': True,
            'd_ch4': True,
            'd_ch5': True,
            'd_ch6': True,
            'd_ch7': True,
            'd_ch8': True}
        return d_ch_dict

    
    def write_waveform(self, name, analog_samples, digital_samples, is_first_chunk, is_last_chunk,
                       total_number_of_samples):
        """
        Write a new waveform or append samples to an already existing waveform on the device memory.
        The flags is_first_chunk and is_last_chunk can be used as indicator if a new waveform should
        be created or if the write process to a waveform should be terminated.

        NOTE: All sample arrays in analog_samples and digital_samples must be of equal length!

        @param str name: the name of the waveform to be created/append to
        @param dict analog_samples: keys are the generic analog channel names (i.e. 'a_ch1') and
                                    values are 1D numpy arrays of type float32 containing the
                                    voltage samples.
        @param dict digital_samples: keys are the generic digital channel names (i.e. 'd_ch1') and
                                     values are 1D numpy arrays of type bool containing the marker
                                     states.
        @param bool is_first_chunk: Flag indicating if it is the first chunk to write.
                                    If True this method will create a new empty wavveform.
                                    If False the samples are appended to the existing waveform.
        @param bool is_last_chunk:  Flag indicating if it is the last chunk to write.
                                    Some devices may need to know when to close the appending wfm.
        @param int total_number_of_samples: The number of sample points for the entire waveform
                                            (not only the currently written chunk)

        @return (int, list): Number of samples written (-1 indicates failed process) and list of
                             created waveform names
        """

        if analog_samples:
            self.log.debug('Analog not yet implemented for pulse streamer')
            return -1, list()

        if is_first_chunk:
            self.__current_waveform_name = name
            self.__samples_written = 0
            # initalise to a dict of lists that describe pulse pattern in swabian language
            self.__current_waveform = {key:[] for key in digital_samples.keys()}

<<<<<<< HEAD
        Unused for digital pulse generators without sequence storage capability
        (PulseBlaster, FPGA).
        """
        names = list()
        return list()
=======
        for channel_number, samples in digital_samples.items():
            new_channel_indices = np.where(samples[:-1] != samples[1:])[0]
            new_channel_indices = np.unique(new_channel_indices)
>>>>>>> d755996d

            # add in indices for the start and end of the sequence to simplify iteration
            new_channel_indices = np.insert(new_channel_indices, 0, [-1])
            new_channel_indices = np.insert(new_channel_indices, new_channel_indices.size, [samples.shape[0] - 1])
            pulses = []
            for new_channel_index in range(1, new_channel_indices.size):
                pulse = [new_channel_indices[new_channel_index] - new_channel_indices[new_channel_index - 1],
                         samples[new_channel_indices[new_channel_index - 1] + 1].astype(np.byte)]
                pulses.append(pulse)

            # extend (as opposed to rewrite) for chunky business
            #print(pulses)
            self.__current_waveform[channel_number].extend(pulses)

        return len(samples), [self.__current_waveform_name]


    
    def write_sequence(self, name, sequence_parameters):
        """
        Write a new sequence on the device memory.

        @param str name: the name of the waveform to be created/append to
        @param list sequence_parameters: List containing tuples of length 2. Each tuple represents
                                         a sequence step. The first entry of the tuple is a list of
                                         waveform names (str); one for each channel. The second
                                         tuple element is a SequenceStep instance containing the
                                         sequencing parameters for this step.

        @return: int, number of sequence steps written (-1 indicates failed process)
        """
        self.log.debug('Sequencing not yet implemented for pulse streamer')
        return -1

    def get_waveform_names(self):
        """ Retrieve the names of all uploaded waveforms on the device.

        @return list: List of all uploaded waveform name strings in the device workspace.
        """
        waveform_names = list()
        if self.__current_waveform_name != '' and self.__current_waveform_name is not None:
            waveform_names = [self.__current_waveform_name]
        return waveform_names

    def get_sequence_names(self):
        """ Retrieve the names of all uploaded sequence on the device.

        @return list: List of all uploaded sequence name strings in the device workspace.
        """
        return list()

    def delete_waveform(self, waveform_name):
        """ Delete the waveform with name "waveform_name" from the device memory.

        @param str waveform_name: The name of the waveform to be deleted
                                  Optionally a list of waveform names can be passed.

        @return list: a list of deleted waveform names.
        """
        return list()

    def delete_sequence(self, sequence_name):
        """ Delete the sequence with name "sequence_name" from the device memory.

        @param str sequence_name: The name of the sequence to be deleted
                                  Optionally a list of sequence names can be passed.

        @return list: a list of deleted sequence names.
        """
        return list()

    def get_interleave(self):
        """ Check whether Interleave is ON or OFF in AWG.

        @return bool: True: ON, False: OFF

        Will always return False for pulse generator hardware without interleave.
        """
        return False

    def set_interleave(self, state=False):
        """ Turns the interleave of an AWG on or off.

        @param bool state: The state the interleave should be set to
                           (True: ON, False: OFF)

        @return bool: actual interleave status (True: ON, False: OFF)

        Note: After setting the interleave of the device, retrieve the
              interleave again and use that information for further processing.

        Unused for pulse generator hardware other than an AWG.
        """
        if state:
            self.log.error('No interleave functionality available in FPGA pulser.\n'
                           'Interleave state is always False.')
        return False

    
    def reset(self):
        """ Reset the device.

        @return int: error code (0:OK, -1:error)
        """
<<<<<<< HEAD
        self.pulser_off()
        return 0
=======
>>>>>>> d755996d

        self.pulse_streamer.reset()
        self.__currently_loaded_waveform = ''

    
    def has_sequence_mode(self):
        """ Asks the pulse generator whether sequence mode exists.

        @return: bool, True for yes, False for no.
        """
<<<<<<< HEAD
        return False

    def _get_dir_for_name(self, name):
        """ Get the path to the pulsed sub-directory 'name'.

        @param name: string, name of the folder
        @return: string, absolute path to the directory with folder 'name'.
        """
        path = os.path.join(self.pulsed_file_dir, name)
        if not os.path.exists(path):
            os.makedirs(os.path.abspath(path))
        return os.path.abspath(path)

    def _get_filenames_on_host(self):
        """ Get the full filenames of all assets saved on the host PC.

        @return: list, The full filenames of all assets saved on the host PC.
        """
        filename_list = [f for f in os.listdir(self.host_waveform_directory) if f.endswith('.pstream')]
        return filename_list

    def _convert_to_bitmask(self, active_channels):
        """ Convert a list of channels into a bitmask.
        @param numpy.array active_channels: the list of active channels like
                            e.g. [0,4,7]. Note that the channels start from 0.
        @return int: The channel-list is converted into a bitmask (an sequence
                     of 1 and 0). The returned integer corresponds to such a
                     bitmask.
        Note that you can get a binary representation of an integer in python
        if you use the command bin(<integer-value>). All higher unneeded digits
        will be dropped, i.e. 0b00100 is turned into 0b100. Examples are
            bin(0) =    0b0
            bin(1) =    0b1
            bin(8) = 0b1000
        Each bit value (read from right to left) corresponds to the fact that a
        channel is on or off. I.e. if you have
            0b001011
        then it would mean that only channel 0, 1 and 3 are switched to on, the
        others are off.
        Helper method for write_pulse_form.
        """
        bits = 0     # that corresponds to: 0b0
        for channel in active_channels:
            # go through each list element and create the digital word out of
            # 0 and 1 that represents the channel configuration. In order to do
            # that a bitwise shift to the left (<< operator) is performed and
            # the current channel configuration is compared with a bitwise OR
            # to check whether the bit was already set. E.g.:
            #   0b1001 | 0b0110: compare elementwise:
            #           1 | 0 => 1
            #           0 | 1 => 1
            #           0 | 1 => 1
            #           1 | 1 => 1
            #                   => 0b1111
            bits = bits | (1<< channel)
        return bits

    def set_pulse_ensemble(self, ensemble_name, ensemble):
        # Here we actually set up the pulse sequence on the PulseStreamer
        active_channels = [channel for channel, active in self.get_active_channels().items() if active]
        sq = self.pulse_streamer.createSequence()
        self._current_pulse_ensemble = ensemble

        # digital channel set up
        for channel in active_channels:
            rle = []
            try:
                channel_num = PulseStreamer.numeric_channel(channel)
                # TODO: check what the correct number of elements supplied is
                # n_elem = ensemble['number_of_elements']
                n_samples = ensemble['number_of_samples'] # total time in ns for PulseStreamer
                rising = ensemble['digital_rising_bins'][channel]
                falling = ensemble['digital_falling_bins'][channel]
                n_elem = len(rising)  # will serve for now

                # not all channels have pulses to configure
                if len(rising) + len(falling) == 0:
                    self.log.debug('No pulses on channel "{}"'.format(channel))
                    continue

                # a few sanity checks, just in case I missed something
                if len(rising) != n_elem:
                    self.log.warn('Number of rising edges {} does not match expected number {} on channel {}'.format(len(rising), n_elem, channel))
                    return False
                if len(falling) != n_elem:
                    self.log.warn('Number of falling edges {} does not match expected number {} on channel {}'.format(len(falling), n_elem, channel))
                    return False
                if falling[0] < rising[0]:
                    # starts with a falling edge?
                    # e.g. a sync pulse might only rise once, at the end
                    if falling[0] == 0:
                        # This is ok, just starts low
                        pass
                    else:
                        self.log.error('Pulse sequence for channel {} starts with a falling edge, unexpectedly'.format(channel))
                        return False

                # Now build the run length encoded sequence for this channel
                # it may start with a low
                if rising[0] > 0:
                    rle.append((rising[0], 0))

                # followed by alternating high and low pulses with some length. Total length is nsamples
                for i in range(0, n_elem):
                    # add HIGH pulse

                    # need to deal with the case that falling[0] == 0 (i.e. for a sync pulse). In this case, duration
                    # will end up being negative and the pulse will never be added
                    if i == (n_elem - 1) and falling[0] == 0:
                        duration = n_samples - rising[i]
                        self.log.debug('Adding inferred rising pulse of duration {} to channel {}'.format(duration, channel))
                    else:
                        duration = falling[i] - rising[i]
                    if duration > 0:
                        rle.append((duration, 1))

                    # add LOW pulse
                    if i+1 < n_elem:
                        duration = rising[i+1] - falling[i]
                        if duration > 0:
                            rle.append((duration, 0))
                    elif falling[i] < n_samples:
                        if i == (n_elem - 1) and falling[0] == 0:
                            self.log.debug('Ignoring final pulse of channel {} as it should be set at the start of the sequence'.format(channel))
                            continue
                        duration = n_samples - falling[i]
                        if duration > 0:
                            rle.append((duration, 0))

                # At this point should have the form the PulseStreamer API uses for pulse sequences.
                # Set up this channel
                self.log.debug('Setting pulse sequence on channel {}\n{}'.format(channel_num, rle))
                sq.setDigital(channel_num, rle)

            except KeyError:
                self.log.exception('Could not find pulse train description for channel "{}"'.format(channel))
                return False

            except ValueError:
                self.log.exception('Failed to extract channel number for channel "{}"'.format(channel))
                return False

        #TODO: add analogue channel configuration

        self._sequence = sq
        self.current_loaded_asset = ensemble_name

        return True

    def load_waveform(self, load_dict):
        self._wfm = load_dict

    def write_waveform(self, name, analog_samples, digital_samples, is_first_chunk, is_last_chunk,
                       total_number_of_samples):
        self.waveforms[name] = 1;
        return total_number_of_samples, [name]

    def get_waveform_names(self):
        return list(self.waveforms.keys())

    def delete_waveform(self, waveform_name):
        return []

    def load_sequence(self, sequence_name):
        pass

    def write_sequence(self, name, sequence_parameters):
        return []

    def delete_sequence(self, sequence_name):
        return []

    def get_sequence_names(self):
        return []

    def get_loaded_assets(self):
        asset = self.current_loaded_asset
        if asset is not None:
            return {asset: asset}, 'waveform'
        else:
            return {}, 'waveform'


=======
        return False
>>>>>>> d755996d
<|MERGE_RESOLUTION|>--- conflicted
+++ resolved
@@ -1,7 +1,6 @@
 # -*- coding: utf-8 -*-
-
 """
-This file contains the Qudi hardware interface for pulsing devices.
+Use Swabian Instruments PulseStreamer8/2 as a pulse generator.
 
 Qudi is free software: you can redistribute it and/or modify
 it under the terms of the GNU General Public License as published by
@@ -23,42 +22,25 @@
 
 from core.module import Base
 from core.configoption import ConfigOption
-<<<<<<< HEAD
 from interface.pulser_interface import PulserInterface, PulserConstraints
 from collections import OrderedDict
 import pulsestreamer as ps
 import os
-=======
-from core.statusvariable import  StatusVar
-from core.util.modules import get_home_dir
-from interface.pulser_interface import PulserInterface, PulserConstraints
-from collections import OrderedDict
-import numpy as np
-
-import pulsestreamer as ps
->>>>>>> d755996d
 
 
 class PulseStreamer(Base, PulserInterface):
-    """ Methods to control the Swabian Instruments Pulse Streamer 8/2
+    """ Methods to control PulseStreamer.
 
     Example config for copy-paste:
 
-    pulsestreamer:
+    pulse_streamer:
         module.Class: 'swabian_instruments.pulse_streamer.PulseStreamer'
-<<<<<<< HEAD
         ip_address: '192.168.1.100'
-=======
-        pulsestreamer_ip: '192.168.1.100'
-        #pulsed_file_dir: 'C:\\Software\\pulsed_files'
->>>>>>> d755996d
         laser_channel: 0
-        uw_x_channel: 1
-        use_external_clock: False
-        external_clock_option: 0
+        uw_x_channel: 2
+
     """
 
-<<<<<<< HEAD
     _ip_address = ConfigOption('ip_address', '169.254.8.2', missing='warn')
     _laser_channel = ConfigOption('laser_channel', 'd_ch1', missing='warn')
     _uw_x_channel = ConfigOption('uw_x_channel', 'd_ch2', missing='warn')
@@ -92,152 +74,45 @@
 
         self.pulse_streamer = ps.PulseStreamer(self._ip_address)
         self.pulser_off()
-=======
-    _pulsestreamer_ip = ConfigOption('pulsestreamer_ip', '192.168.1.100', missing='warn')
-    _laser_channel = ConfigOption('laser_channel', 1, missing='warn')
-    _uw_x_channel = ConfigOption('uw_x_channel', 3, missing='warn')
-    _use_external_clock = ConfigOption('use_external_clock', False, missing='info')
-    _external_clock_option = ConfigOption('external_clock_option', 0, missing='info')
-    # 0: Internal (default), 1: External 125 MHz, 2: External 10 MHz
-
-    __current_waveform = StatusVar(name='current_waveform', default={})
-    __current_waveform_name = StatusVar(name='current_waveform_name', default='')
-    __sample_rate = StatusVar(name='sample_rate', default=1e9)
-
-
-    def __init__(self, config, **kwargs):
-        super().__init__(config=config, **kwargs)
-
-        self.__current_status = -1
-        self.__currently_loaded_waveform = ''  # loaded and armed waveform name
-        self.__samples_written = 0
-        self._trigger = ps.TriggerStart.SOFTWARE
-        self._laser_mw_on_state = ps.OutputState([self._laser_channel, self._uw_x_channel], 0, 0)
-
-    def on_activate(self):
-        """ Establish connection to pulse streamer and tell it to cancel all operations """
-        self.pulse_streamer = ps.PulseStreamer(self._pulsestreamer_ip)
-        if self._use_external_clock:
-            if int(self._external_clock_option) is 2:
-                self.pulse_streamer.selectClock(ps.ClockSource.EXT_10MHZ)
-            elif int(self._external_clock_option) is 1:
-                self.pulse_streamer.selectClock(ps.ClockSource.EXT_125MHZ)
-            elif int(self._external_clock_option) is 0:
-                self.pulse_streamer.selectClock(ps.ClockSource.INTERNAL)
-            else:
-                self.log.error('pulsestreamer external clock selection not allowed')
-        self.__samples_written = 0
-        self.__currently_loaded_waveform = ''
->>>>>>> d755996d
         self.current_status = 0
 
     def on_deactivate(self):
-        self.reset()
         del self.pulse_streamer
 
-    
     def get_constraints(self):
-        """
-        Retrieve the hardware constrains from the Pulsing device.
-
-        @return constraints object: object with pulser constraints as attributes.
-
-        Provides all the constraints (e.g. sample_rate, amplitude, total_length_bins,
-        channel_config, ...) related to the pulse generator hardware to the caller.
-
-            SEE PulserConstraints CLASS IN pulser_interface.py FOR AVAILABLE CONSTRAINTS!!!
-
-        If you are not sure about the meaning, look in other hardware files to get an impression.
-        If still additional constraints are needed, then they have to be added to the
-        PulserConstraints class.
-
-        Each scalar parameter is an ScalarConstraints object defined in core.util.interfaces.
-        Essentially it contains min/max values as well as min step size, default value and unit of
-        the parameter.
-
-        PulserConstraints.activation_config differs, since it contain the channel
-        configuration/activation information of the form:
-            {<descriptor_str>: <channel_set>,
-             <descriptor_str>: <channel_set>,
-             ...}
-
-        If the constraints cannot be set in the pulsing hardware (e.g. because it might have no
-        sequence mode) just leave it out so that the default is used (only zeros).
-
-        # Example for configuration with default values:
+        """ Retrieve the hardware constrains from the Pulsing device.
+
+        @return dict: dict with constraints for the sequence generation and GUI
+
+        Provides all the constraints (e.g. sample_rate, amplitude,
+        total_length_bins, channel_config, ...) related to the pulse generator
+        hardware to the caller.
+        The keys of the returned dictionary are the str name for the constraints
+        (which are set in this method). No other keys should be invented. If you
+        are not sure about the meaning, look in other hardware files to get an
+        impression. If still additional constraints are needed, then they have
+        to be add to all files containing this interface.
+        The items of the keys are again dictionaries which have the generic
+        dictionary form:
+            {'min': <value>,
+             'max': <value>,
+             'step': <value>,
+             'unit': '<value>'}
+
+        Only the keys 'activation_config' and differs, since it contain the
+        channel configuration/activation information.
+
+        If the constraints cannot be set in the pulsing hardware (because it
+        might e.g. has no sequence mode) then write just zero to each generic
+        dict. Note that there is a difference between float input (0.0) and
+        integer input (0).
+        ALL THE PRESENT KEYS OF THE CONSTRAINTS DICT MUST BE ASSIGNED!
+        """
         constraints = PulserConstraints()
 
-        constraints.sample_rate.min = 10.0e6
-        constraints.sample_rate.max = 12.0e9
-        constraints.sample_rate.step = 10.0e6
-        constraints.sample_rate.default = 12.0e9
-
-        constraints.a_ch_amplitude.min = 0.02
-        constraints.a_ch_amplitude.max = 2.0
-        constraints.a_ch_amplitude.step = 0.001
-        constraints.a_ch_amplitude.default = 2.0
-
-        constraints.a_ch_offset.min = -1.0
-        constraints.a_ch_offset.max = 1.0
-        constraints.a_ch_offset.step = 0.001
-        constraints.a_ch_offset.default = 0.0
-
-        constraints.d_ch_low.min = -1.0
-        constraints.d_ch_low.max = 4.0
-        constraints.d_ch_low.step = 0.01
-        constraints.d_ch_low.default = 0.0
-
-        constraints.d_ch_high.min = 0.0
-        constraints.d_ch_high.max = 5.0
-        constraints.d_ch_high.step = 0.01
-        constraints.d_ch_high.default = 5.0
-
-        constraints.waveform_length.min = 80
-        constraints.waveform_length.max = 64800000
-        constraints.waveform_length.step = 1
-        constraints.waveform_length.default = 80
-
-        constraints.waveform_num.min = 1
-        constraints.waveform_num.max = 32000
-        constraints.waveform_num.step = 1
-        constraints.waveform_num.default = 1
-
-        constraints.sequence_num.min = 1
-        constraints.sequence_num.max = 8000
-        constraints.sequence_num.step = 1
-        constraints.sequence_num.default = 1
-
-        constraints.subsequence_num.min = 1
-        constraints.subsequence_num.max = 4000
-        constraints.subsequence_num.step = 1
-        constraints.subsequence_num.default = 1
-
-        # If sequencer mode is available then these should be specified
-        constraints.repetitions.min = 0
-        constraints.repetitions.max = 65539
-        constraints.repetitions.step = 1
-        constraints.repetitions.default = 0
-
-        constraints.event_triggers = ['A', 'B']
-        constraints.flags = ['A', 'B', 'C', 'D']
-
-        constraints.sequence_steps.min = 0
-        constraints.sequence_steps.max = 8000
-        constraints.sequence_steps.step = 1
-        constraints.sequence_steps.default = 0
-
-        # the name a_ch<num> and d_ch<num> are generic names, which describe UNAMBIGUOUSLY the
-        # channels. Here all possible channel configurations are stated, where only the generic
-        # names should be used. The names for the different configurations can be customary chosen.
-        activation_conf = OrderedDict()
-        activation_conf['yourconf'] = {'a_ch1', 'd_ch1', 'd_ch2', 'a_ch2', 'd_ch3', 'd_ch4'}
-        activation_conf['different_conf'] = {'a_ch1', 'd_ch1', 'd_ch2'}
-        activation_conf['something_else'] = {'a_ch2', 'd_ch3', 'd_ch4'}
-        constraints.activation_config = activation_conf
-        """
-        constraints = PulserConstraints()
-
         # The file formats are hardware specific.
+        constraints.waveform_format = ['pstream']
+        constraints.sequence_format = []
 
         constraints.sample_rate.min = 1e9
         constraints.sample_rate.max = 1e9
@@ -265,22 +140,16 @@
         # channels. Here all possible channel configurations are stated, where only the generic
         # names should be used. The names for the different configurations can be customary chosen.
         activation_config = OrderedDict()
-<<<<<<< HEAD
         activation_config['all'] = {'d_ch1', 'd_ch2', 'd_ch3', 'd_ch4', 'd_ch5', 'd_ch6', 'd_ch7', 'd_ch8'}
-=======
-        activation_config['all'] = frozenset({'d_ch1', 'd_ch2', 'd_ch3', 'd_ch4', 'd_ch5', 'd_ch6', 'd_ch7', 'd_ch8'})
->>>>>>> d755996d
         constraints.activation_config = activation_config
 
         return constraints
 
-    
     def pulser_on(self):
         """ Switches the pulsing device on.
 
         @return int: error code (0:OK, -1:error)
         """
-<<<<<<< HEAD
         # start the pulse sequence
         if self.current_loaded_asset is None:
             self.log.warn("Pulser cannot be started without loading a pulse sequence")
@@ -291,26 +160,12 @@
         self.pulse_streamer.startNow()
         self.current_status = 1
         return 0
-=======
-        if self._seq:
-            self.pulse_streamer.stream(self._seq)
-            self.pulse_streamer.startNow()
-            self.__current_status = 1
-            return 0
-        else:
-            self.log.error('no sequence/pulse pattern prepared for the pulse streamer')
-            self.pulser_off()
-            self.__current_status = -1
-            return -1
->>>>>>> d755996d
-
-    
+
     def pulser_off(self):
         """ Switches the pulsing device off.
 
         @return int: error code (0:OK, -1:error)
         """
-<<<<<<< HEAD
         # stop the pulse sequence, set all channels LOW except laser and cw microwave x phase
         # set analogue outputs to 0V
         self.log.debug("Setting pulser off (laser channel {} & uw_x_channel {} set on".format(self.laser_channel, self.uw_x_channel))
@@ -335,153 +190,47 @@
             device.
 
         @param str asset_name: The name of the asset to be loaded
-=======
-
-        self.__current_status = 0
-        self.pulse_streamer.constant(self._laser_mw_on_state)
-        return 0
-
-    
-    def load_waveform(self, load_dict):
-        """ Loads a waveform to the specified channel of the pulsing device.
-
-        @param dict|list load_dict: a dictionary with keys being one of the available channel
-                                    index and values being the name of the already written
-                                    waveform to load into the channel.
-                                    Examples:   {1: rabi_ch1, 2: rabi_ch2} or
-                                                {1: rabi_ch2, 2: rabi_ch1}
-                                    If just a list of waveform names if given, the channel
-                                    association will be invoked from the channel
-                                    suffix '_ch1', '_ch2' etc.
-
-                                        {1: rabi_ch1, 2: rabi_ch2}
-                                    or
-                                        {1: rabi_ch2, 2: rabi_ch1}
-
-                                    If just a list of waveform names if given,
-                                    the channel association will be invoked from
-                                    the channel suffix '_ch1', '_ch2' etc. A
-                                    possible configuration can be e.g.
-
-                                        ['rabi_ch1', 'rabi_ch2', 'rabi_ch3']
-
-        @return dict: Dictionary containing the actually loaded waveforms per
-                      channel.
-
-        For devices that have a workspace (i.e. AWG) this will load the waveform
-        from the device workspace into the channel. For a device without mass
-        memory, this will make the waveform/pattern that has been previously
-        written with self.write_waveform ready to play.
-
-        Please note that the channel index used here is not to be confused with the number suffix
-        in the generic channel descriptors (i.e. 'd_ch1', 'a_ch1'). The channel index used here is
-        highly hardware specific and corresponds to a collection of digital and analog channels
-        being associated to a SINGLE wavfeorm asset.
-        """
-        if isinstance(load_dict, list):
-            waveforms = list(set(load_dict))
-        elif isinstance(load_dict, dict):
-            waveforms = list(set(load_dict.values()))
-        else:
-            self.log.error('Method load_waveform expects a list of waveform names or a dict.')
-            return self.get_loaded_assets()[0]
->>>>>>> d755996d
-
-        if len(waveforms) != 1:
-            self.log.error('pulsestreamer pulser expects exactly one waveform name for load_waveform.')
-            return self.get_loaded_assets()[0]
-
-<<<<<<< HEAD
-        @return int: error code (0:OK, -1:error)
-        """
-        return 0
-=======
-        waveform = waveforms[0]
-        if waveform != self.__current_waveform_name:
-            self.log.error('No waveform by the name "{0}" generated for pulsestreamer pulser.\n'
-                           'Only one waveform at a time can be held.'.format(waveform))
-            return self.get_loaded_assets()[0]
-
-        self._seq = self.pulse_streamer.createSequence()
-        for channel_number, pulse_pattern in self.__current_waveform.items():
-            #print(pulse_pattern)
-            swabian_channel_number = int(channel_number[-1])-1
-            self._seq.setDigital(swabian_channel_number,pulse_pattern)
-
-        self.__currently_loaded_waveform = self.__current_waveform_name
-        return self.get_loaded_assets()[0]
-
-
-    def get_loaded_assets(self):
-        """
-        Retrieve the currently loaded asset names for each active channel of the device.
-        The returned dictionary will have the channel numbers as keys.
-        In case of loaded waveforms the dictionary values will be the waveform names.
-        In case of a loaded sequence the values will be the sequence name appended by a suffix
-        representing the track loaded to the respective channel (i.e. '<sequence_name>_1').
-
-        @return (dict, str): Dictionary with keys being the channel number and values being the
-                             respective asset loaded into the channel,
-                             string describing the asset type ('waveform' or 'sequence')
-        """
-        asset_type = 'waveform' if self.__currently_loaded_waveform else None
-        asset_dict = {chnl_num: self.__currently_loaded_waveform for chnl_num in range(1, 9)}
-        return asset_dict, asset_type
-
-
-    
-    def load_sequence(self, sequence_name):
-        """ Loads a sequence to the channels of the device in order to be ready for playback.
-        For devices that have a workspace (i.e. AWG) this will load the sequence from the device
-        workspace into the channels.
-        For a device without mass memory this will make the waveform/pattern that has been
-        previously written with self.write_waveform ready to play.
-
-        @param dict|list sequence_name: a dictionary with keys being one of the available channel
-                                        index and values being the name of the already written
-                                        waveform to load into the channel.
-                                        Examples:   {1: rabi_ch1, 2: rabi_ch2} or
-                                                    {1: rabi_ch2, 2: rabi_ch1}
-                                        If just a list of waveform names if given, the channel
-                                        association will be invoked from the channel
-                                        suffix '_ch1', '_ch2' etc.
-
-        @return dict: Dictionary containing the actually loaded waveforms per channel.
-        """
-        self.log.debug('sequencing not implemented for pulsestreamer')
-        return dict()
-
->>>>>>> d755996d
-
-    
+
+        @param dict load_dict:  a dictionary with keys being one of the
+                                available channel numbers and items being the
+                                name of the already sampled
+                                waveform/sequence files.
+                                Examples:   {1: rabi_Ch1, 2: rabi_Ch2}
+                                            {1: rabi_Ch2, 2: rabi_Ch1}
+                                This parameter is optional. If none is given
+                                then the channel association is invoked from
+                                the sequence generation,
+                                i.e. the filename appendix (_Ch1, _Ch2 etc.)
+
+        @return int: error code (0:OK, -1:error)
+        """
+        return 0
+
     def clear_all(self):
-        """ Clears all loaded waveforms from the pulse generators RAM/workspace.
-
-        @return int: error code (0:OK, -1:error)
-        """
-        self.pulser_off()
-        self.__currently_loaded_waveform = ''
-        self.__current_waveform_name = ''
-        self._seq = dict()
-        self.__current_waveform = dict()
-
-
-    
+        """ Clears all loaded waveforms from the pulse generators RAM.
+
+        @return int: error code (0:OK, -1:error)
+
+        Unused for digital pulse generators without storage capability
+        (PulseBlaster, FPGA).
+        """
+        return 0
+
     def get_status(self):
         """ Retrieves the status of the pulsing hardware
 
-        @return (int, dict): tuple with an integer value of the current status and a corresponding
-                             dictionary containing status description for all the possible status
-                             variables of the pulse generator hardware.
+        @return (int, dict): tuple with an interger value of the current status
+                             and a corresponding dictionary containing status
+                             description for all the possible status variables
+                             of the pulse generator hardware.
         """
         status_dic = dict()
         status_dic[-1] = 'Failed Request or Failed Communication with device.'
         status_dic[0] = 'Device has stopped, but can receive commands.'
         status_dic[1] = 'Device is active and running.'
 
-        return self.__current_status, status_dic
-
-    
+        return self.current_status, status_dic
+
     def get_sample_rate(self):
         """ Get the sample rate of the pulse generator hardware
 
@@ -490,7 +239,7 @@
         Do not return a saved sample rate in a class variable, but instead
         retrieve the current sample rate directly from the device.
         """
-        return self.__sample_rate
+        return self.sample_rate
 
     def set_sample_rate(self, sample_rate):
         """ Set the sample rate of the pulse generator hardware.
@@ -504,57 +253,42 @@
               further processing.
         """
         self.log.debug('PulseStreamer sample rate cannot be configured')
-        return self.__sample_rate
-
-    
+        return self.sample_rate
+
     def get_analog_level(self, amplitude=None, offset=None):
         """ Retrieve the analog amplitude and offset of the provided channels.
 
-        @param list amplitude: optional, if the amplitude value (in Volt peak to peak, i.e. the
-                               full amplitude) of a specific channel is desired.
-        @param list offset: optional, if the offset value (in Volt) of a specific channel is
-                            desired.
-
-        @return: (dict, dict): tuple of two dicts, with keys being the channel descriptor string
-                               (i.e. 'a_ch1') and items being the values for those channels.
-                               Amplitude is always denoted in Volt-peak-to-peak and Offset in volts.
-
-        Note: Do not return a saved amplitude and/or offset value but instead retrieve the current
-              amplitude and/or offset directly from the device.
-
-        If nothing (or None) is passed then the levels of all channels will be returned. If no
-        analog channels are present in the device, return just empty dicts.
-
-        Example of a possible input:
-            amplitude = ['a_ch1', 'a_ch4'], offset = None
-        to obtain the amplitude of channel 1 and 4 and the offset of all channels
-            {'a_ch1': -0.5, 'a_ch4': 2.0} {'a_ch1': 0.0, 'a_ch2': 0.0, 'a_ch3': 1.0, 'a_ch4': 0.0}
-        """
-        return {},{}
-
-    
+        @param list amplitude: optional, if a specific amplitude value (in Volt
+                               peak to peak, i.e. the full amplitude) of a
+                               channel is desired.
+        @param list offset: optional, if a specific high value (in Volt) of a
+                            channel is desired.
+
+        @return: (dict, dict): tuple of two dicts, with keys being the channel
+                               number and items being the values for those
+                               channels. Amplitude is always denoted in
+                               Volt-peak-to-peak and Offset in (absolute)
+                               Voltage.
+        """
+        return {}, {}
+
     def set_analog_level(self, amplitude=None, offset=None):
-        """ Set amplitude and/or offset value of the provided analog channel(s).
-
-        @param dict amplitude: dictionary, with key being the channel descriptor string
-                               (i.e. 'a_ch1', 'a_ch2') and items being the amplitude values
-                               (in Volt peak to peak, i.e. the full amplitude) for the desired
-                               channel.
-        @param dict offset: dictionary, with key being the channel descriptor string
-                            (i.e. 'a_ch1', 'a_ch2') and items being the offset values
-                            (in absolute volt) for the desired channel.
-
-        @return (dict, dict): tuple of two dicts with the actual set values for amplitude and
-                              offset for ALL channels.
-
-        If nothing is passed then the command will return the current amplitudes/offsets.
-
-        Note: After setting the amplitude and/or offset values of the device, use the actual set
-              return values for further processing.
-        """
-        return {},{}
-
-    
+        """ Set amplitude and/or offset value of the provided analog channel.
+
+        @param dict amplitude: dictionary, with key being the channel and items
+                               being the amplitude values (in Volt peak to peak,
+                               i.e. the full amplitude) for the desired channel.
+        @param dict offset: dictionary, with key being the channel and items
+                            being the offset values (in absolute volt) for the
+                            desired channel.
+
+        @return (dict, dict): tuple of two dicts with the actual set values for
+                              amplitude and offset.
+
+        If nothing is passed then the command will return two empty dicts.
+        """
+        return {}, {}
+
     def get_digital_level(self, low=None, high=None):
         """ Retrieve the digital low and high level of the provided channels.
 
@@ -639,25 +373,9 @@
         if high is None:
             high = {}
         self.log.warning('PulseStreamer logic level cannot be adjusted!')
-        return self.get_digital_level()
-
-    
-    def get_active_channels(self, ch=None):
-        """ Get the active channels of the pulse generator hardware.
-
-        @param list ch: optional, if specific analog or digital channels are needed to be asked
-                        without obtaining all the channels.
-
-        @return dict:  where keys denoting the channel string and items boolean expressions whether
-                       channel are active or not.
-
-        Example for an possible input (order is not important):
-            ch = ['a_ch2', 'd_ch2', 'a_ch1', 'd_ch5', 'd_ch1']
-        then the output might look like
-            {'a_ch2': True, 'd_ch2': False, 'a_ch1': False, 'd_ch5': True, 'd_ch1': False}
-
-        If no parameter (or None) is passed to this method all channel states will be returned.
-        """
+        return 0
+
+    def get_active_channels(self,  ch=None):
         if ch is None:
             ch = {}
         d_ch_dict = {}
@@ -669,35 +387,7 @@
                 d_ch_dict[channel] = True
         return d_ch_dict
 
-    
     def set_active_channels(self, ch=None):
-        """
-        Set the active/inactive channels for the pulse generator hardware.
-        The state of ALL available analog and digital channels will be returned
-        (True: active, False: inactive).
-        The actually set and returned channel activation must be part of the available
-        activation_configs in the constraints.
-        You can also activate/deactivate subsets of available channels but the resulting
-        activation_config must still be valid according to the constraints.
-        If the resulting set of active channels can not be found in the available
-        activation_configs, the channel states must remain unchanged.
-
-        @param dict ch: dictionary with keys being the analog or digital string generic names for
-                        the channels (i.e. 'd_ch1', 'a_ch2') with items being a boolean value.
-                        True: Activate channel, False: Deactivate channel
-
-        @return dict: with the actual set values for ALL active analog and digital channels
-
-        If nothing is passed then the command will simply return the unchanged current state.
-
-        Note: After setting the active channels of the device, use the returned dict for further
-              processing.
-
-        Example for possible input:
-            ch={'a_ch2': True, 'd_ch1': False, 'd_ch3': True, 'd_ch4': True}
-        to activate analog channel 2 digital channel 3 and 4 and to deactivate
-        digital channel 1. All other available channels will remain unchanged.
-        """
         if ch is None:
             ch = {}
         d_ch_dict = {
@@ -711,133 +401,85 @@
             'd_ch8': True}
         return d_ch_dict
 
-    
-    def write_waveform(self, name, analog_samples, digital_samples, is_first_chunk, is_last_chunk,
-                       total_number_of_samples):
-        """
-        Write a new waveform or append samples to an already existing waveform on the device memory.
-        The flags is_first_chunk and is_last_chunk can be used as indicator if a new waveform should
-        be created or if the write process to a waveform should be terminated.
-
-        NOTE: All sample arrays in analog_samples and digital_samples must be of equal length!
-
-        @param str name: the name of the waveform to be created/append to
-        @param dict analog_samples: keys are the generic analog channel names (i.e. 'a_ch1') and
-                                    values are 1D numpy arrays of type float32 containing the
-                                    voltage samples.
-        @param dict digital_samples: keys are the generic digital channel names (i.e. 'd_ch1') and
-                                     values are 1D numpy arrays of type bool containing the marker
-                                     states.
-        @param bool is_first_chunk: Flag indicating if it is the first chunk to write.
-                                    If True this method will create a new empty wavveform.
-                                    If False the samples are appended to the existing waveform.
-        @param bool is_last_chunk:  Flag indicating if it is the last chunk to write.
-                                    Some devices may need to know when to close the appending wfm.
-        @param int total_number_of_samples: The number of sample points for the entire waveform
-                                            (not only the currently written chunk)
-
-        @return (int, list): Number of samples written (-1 indicates failed process) and list of
-                             created waveform names
-        """
-
-        if analog_samples:
-            self.log.debug('Analog not yet implemented for pulse streamer')
-            return -1, list()
-
-        if is_first_chunk:
-            self.__current_waveform_name = name
-            self.__samples_written = 0
-            # initalise to a dict of lists that describe pulse pattern in swabian language
-            self.__current_waveform = {key:[] for key in digital_samples.keys()}
-
-<<<<<<< HEAD
+    def get_loaded_asset(self):
+        """ Retrieve the currently loaded asset name of the device.
+
+        @return str: Name of the current asset, that can be either a filename
+                     a waveform, a sequence ect.
+        """
+        return self.current_loaded_asset
+
+    def get_uploaded_asset_names(self):
+        """ Retrieve the names of all uploaded assets on the device.
+
+        @return list: List of all uploaded asset name strings in the current
+                      device directory. This is no list of the file names.
+
         Unused for digital pulse generators without sequence storage capability
         (PulseBlaster, FPGA).
         """
         names = list()
         return list()
-=======
-        for channel_number, samples in digital_samples.items():
-            new_channel_indices = np.where(samples[:-1] != samples[1:])[0]
-            new_channel_indices = np.unique(new_channel_indices)
->>>>>>> d755996d
-
-            # add in indices for the start and end of the sequence to simplify iteration
-            new_channel_indices = np.insert(new_channel_indices, 0, [-1])
-            new_channel_indices = np.insert(new_channel_indices, new_channel_indices.size, [samples.shape[0] - 1])
-            pulses = []
-            for new_channel_index in range(1, new_channel_indices.size):
-                pulse = [new_channel_indices[new_channel_index] - new_channel_indices[new_channel_index - 1],
-                         samples[new_channel_indices[new_channel_index - 1] + 1].astype(np.byte)]
-                pulses.append(pulse)
-
-            # extend (as opposed to rewrite) for chunky business
-            #print(pulses)
-            self.__current_waveform[channel_number].extend(pulses)
-
-        return len(samples), [self.__current_waveform_name]
-
-
-    
-    def write_sequence(self, name, sequence_parameters):
-        """
-        Write a new sequence on the device memory.
-
-        @param str name: the name of the waveform to be created/append to
-        @param list sequence_parameters: List containing tuples of length 2. Each tuple represents
-                                         a sequence step. The first entry of the tuple is a list of
-                                         waveform names (str); one for each channel. The second
-                                         tuple element is a SequenceStep instance containing the
-                                         sequencing parameters for this step.
-
-        @return: int, number of sequence steps written (-1 indicates failed process)
-        """
-        self.log.debug('Sequencing not yet implemented for pulse streamer')
-        return -1
-
-    def get_waveform_names(self):
-        """ Retrieve the names of all uploaded waveforms on the device.
-
-        @return list: List of all uploaded waveform name strings in the device workspace.
-        """
-        waveform_names = list()
-        if self.__current_waveform_name != '' and self.__current_waveform_name is not None:
-            waveform_names = [self.__current_waveform_name]
-        return waveform_names
-
-    def get_sequence_names(self):
-        """ Retrieve the names of all uploaded sequence on the device.
-
-        @return list: List of all uploaded sequence name strings in the device workspace.
-        """
-        return list()
-
-    def delete_waveform(self, waveform_name):
-        """ Delete the waveform with name "waveform_name" from the device memory.
-
-        @param str waveform_name: The name of the waveform to be deleted
-                                  Optionally a list of waveform names can be passed.
-
-        @return list: a list of deleted waveform names.
-        """
-        return list()
-
-    def delete_sequence(self, sequence_name):
-        """ Delete the sequence with name "sequence_name" from the device memory.
-
-        @param str sequence_name: The name of the sequence to be deleted
-                                  Optionally a list of sequence names can be passed.
-
-        @return list: a list of deleted sequence names.
-        """
-        return list()
+
+    def get_saved_asset_names(self):
+        """ Retrieve the names of all sampled and saved assets on the host PC.
+        This is no list of the file names.
+
+        @return list: List of all saved asset name strings in the current
+                      directory of the host PC.
+        """
+        file_list = self._get_filenames_on_host()
+
+        saved_assets = []
+        for filename in file_list:
+            if filename.endswith('.pstream'):
+                asset_name = filename.rsplit('.', 1)[0]
+                if asset_name not in saved_assets:
+                    saved_assets.append(asset_name)
+        return saved_assets
+
+    def delete_asset(self, asset_name):
+        """ Delete all files associated with an asset with the passed asset_name from the device memory.
+
+        @param str asset_name: The name of the asset to be deleted
+                               Optionally a list of asset names can be passed.
+
+        @return int: error code (0:OK, -1:error)
+
+        Unused for digital pulse generators without sequence storage capability
+        (PulseBlaster, FPGA).
+        """
+        return 0
+
+    def set_asset_dir_on_device(self, dir_path):
+        """ Change the directory where the assets are stored on the device.
+
+        @param str dir_path: The target directory
+
+        @return int: error code (0:OK, -1:error)
+
+        Unused for digital pulse generators without changeable file structure
+        (PulseBlaster, FPGA).
+        """
+        return 0
+
+    def get_asset_dir_on_device(self):
+        """ Ask for the directory where the hardware conform files are stored on
+            the device.
+
+        @return str: The current file directory
+
+        Unused for digital pulse generators without changeable file structure
+        (PulseBlaster, FPGA).
+        """
+        return ''
 
     def get_interleave(self):
         """ Check whether Interleave is ON or OFF in AWG.
 
         @return bool: True: ON, False: OFF
 
-        Will always return False for pulse generator hardware without interleave.
+        Unused for pulse generator hardware other than an AWG.
         """
         return False
 
@@ -854,33 +496,39 @@
 
         Unused for pulse generator hardware other than an AWG.
         """
-        if state:
-            self.log.error('No interleave functionality available in FPGA pulser.\n'
-                           'Interleave state is always False.')
         return False
 
-    
+    def tell(self, command):
+        """ Sends a command string to the device.
+
+        @param string command: string containing the command
+
+        @return int: error code (0:OK, -1:error)
+        """
+        return 0
+
+    def ask(self, question):
+        """ Asks the device a 'question' and receive and return an answer from it.
+a
+        @param string question: string containing the command
+
+        @return string: the answer of the device to the 'question' in a string
+        """
+        return ''
+
     def reset(self):
         """ Reset the device.
 
         @return int: error code (0:OK, -1:error)
         """
-<<<<<<< HEAD
         self.pulser_off()
         return 0
-=======
->>>>>>> d755996d
-
-        self.pulse_streamer.reset()
-        self.__currently_loaded_waveform = ''
-
-    
+
     def has_sequence_mode(self):
         """ Asks the pulse generator whether sequence mode exists.
 
         @return: bool, True for yes, False for no.
         """
-<<<<<<< HEAD
         return False
 
     def _get_dir_for_name(self, name):
@@ -1064,6 +712,3 @@
             return {}, 'waveform'
 
 
-=======
-        return False
->>>>>>> d755996d
