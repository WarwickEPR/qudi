# -*- coding: utf-8 -*-
"""
APT Motor Controller for Thorlabs.

Qudi is free software: you can redistribute it and/or modify
it under the terms of the GNU General Public License as published by
the Free Software Foundation, either version 3 of the License, or
(at your option) any later version.

Qudi is distributed in the hope that it will be useful,
but WITHOUT ANY WARRANTY; without even the implied warranty of
MERCHANTABILITY or FITNESS FOR A PARTICULAR PURPOSE.  See the
GNU General Public License for more details.

You should have received a copy of the GNU General Public License
along with Qudi. If not, see <http://www.gnu.org/licenses/>.

Copyright (c) the Qudi Developers. See the COPYRIGHT.txt file at the
top-level directory of this distribution and at <https://github.com/Ulm-IQO/qudi/>
"""

"""
This module was developed from PyAPT, written originally by Michael Leung
(mcleung@stanford.edu). Have a look in:
    https://github.com/HaeffnerLab/Haeffner-Lab-LabRAD-Tools/blob/master/cdllservers/APTMotor/APTMotorServer.py
APT.dll and APT.lib were provided to PyAPT thanks to SeanTanner@ThorLabs .
All the specific error and status code are taken from:
    https://github.com/UniNE-CHYN/thorpy
The rest of the documentation is based on the Thorlabs APT Server documentation
which can be obtained directly from
    https://www.thorlabs.com/software_pages/ViewSoftwarePage.cfm?Code=APT
"""

from collections import OrderedDict

from core.module import Base
from core.util.modules import get_home_dir
from core.util.modules import get_main_dir
from ctypes import c_long, c_buffer, c_float, windll, pointer
from interface.motor_interface import MotorInterface
import os
import platform


class APTMotor():

    """ Class to control Thorlabs APT motor. This class wrapps the low level
        commands from a dll library in python methods.
    """

    # all the possible hardware types that are available to be controlled by
    # the apt.dll
    hwtype_dict = {}
    hwtype_dict['BSC001'] = 11   # 1 Ch benchtop stepper driver
    hwtype_dict['BSC101'] = 12   # 1 Ch benchtop stepper driver
    hwtype_dict['BSC002'] = 13   # 2 Ch benchtop stepper driver
    hwtype_dict['BDC101'] = 14   # 1 Ch benchtop DC servo driver
    hwtype_dict['SCC001'] = 21   # 1 Ch stepper driver card (used within BSC102,103 units)
    hwtype_dict['DCC001'] = 22   # 1 Ch DC servo driver card (used within BDC102,103 units)
    hwtype_dict['ODC001'] = 24   # 1 Ch DC servo driver cube
    hwtype_dict['OST001'] = 25   # 1 Ch stepper driver cube
    hwtype_dict['MST601'] = 26   # 2 Ch modular stepper driver module
    hwtype_dict['TST001'] = 29   # 1 Ch Stepper driver T-Cube
    hwtype_dict['TDC001'] = 31   # 1 Ch DC servo driver T-Cube
    hwtype_dict['LTSXXX'] = 42   # LTS300/LTS150 Long Travel Integrated Driver/Stages
    hwtype_dict['L490MZ'] = 43   # L490MZ Integrated Driver/Labjack
    hwtype_dict['BBD10X'] = 44   # 1/2/3 Ch benchtop brushless DC servo driver
<<<<<<< HEAD

=======
>>>>>>> 69f9b981

    # the error code is also comparable to the APT server documentation.
    error_code = {}
    # General Error code:
    error_code[10000] = 'An unknown Server error has occurred. '
    error_code[10001] = 'A Server internal error has occurred. '
    error_code[10002] = 'A Server call has failed. '
    error_code[10003] = 'An attempt has been made to pass a parameter that is ' \
                        'invalid or out of range. In the case of motor ' \
                        'commands, this error may occur when a move is ' \
                        'requested that exceeds the stage travel or exceeds ' \
                        'the calibration data.'
    error_code[10004] = 'An attempt has been made to save or load control ' \
                        'parameters to the registry (using the SaveParamSet ' \
                        'or LoadParamSet methods) when the unit serial number ' \
                        'has not been specified.'
    # PC System:
    error_code[10050] = 'An error has occurred whilst accessing the disk. ' \
                        'Check that the drive is not full, missing or ' \
                        'corrupted.'
    error_code[10051] = 'An error has occurred with the ethernet connections ' \
                        'or the windows sockets. '
    error_code[10052] = 'An error has occurred whilst accessing the ' \
                        'registry. '
    error_code[10053] = 'An internal memory allocation error or ' \
                        'de-allocation error has occurred.'
    error_code[10054] = 'An error has occurred with the COM system. ' \
                        'Restart the program.'
    error_code[10055] = 'An error has occurred with the USB communications.'

    # Rack and USB Units:
    error_code[10100] = 'A serial number has been specified that is unknown ' \
                        'to the server.'
    error_code[10101] = 'A duplicate serial number has been detected. ' \
                        'Serial numbers are required to be unique.'
    error_code[10102] = 'A duplicate device identifier has been detected.'
    error_code[10103] = 'An invalid message source has been detected.'
    error_code[10104] = 'A message has been received with an unknown ' \
                        'identifier.'
    error_code[10105] = 'An unknown hardware identifier has been encountered.'
    error_code[10106] = 'An invalid serial number has been detected.'
    error_code[10107] = 'An invalid message destination ident has been detected.'
    error_code[10108] = 'An invalid index parameter has been passed.'
    error_code[10109] = 'A software call has been made to a control which is ' \
                        'not currently communicating with any hardware. This ' \
                        'may be because the control has not been started or ' \
                        'may be due to an incorrect serial number or missing ' \
                        'hardware. '
    error_code[10110] = 'A notification or response message has been ' \
                        'received from a hardware unit. This may be indicate ' \
                        'a hardware fault or that an illegal ' \
                        'command/parameter has been sent to the hardware.'
    error_code[10111] = 'A time out has occurred while waiting for a ' \
                        'hardware unit to respond. This may be due to ' \
                        'communications problems or a hardware fault. '
    error_code[10112] = 'Some functions are applicable only to later ' \
                        'versions of embedded code. This error is returned ' \
                        'when a software call is made to a unit with an ' \
                        'incompatible version of embedded code installed.'
    error_code[10115] = 'Some functions are applicable only to later versions ' \
                        'of hardware. This error is returned when a software ' \
                        'call is made to an incompatible version of hardware.'

    # Motors:
    error_code[10150] = 'The GetStageAxisInfo method has been called when ' \
                        'no stage has been assigned. '
    error_code[10151] = 'An internal error has occurred when using an ' \
                        'encoded stage.'
    error_code[10152] = 'An internal error has occurred when using an ' \
                        'encoded stage. '
    error_code[10153] = 'A software call applicable only to encoded stages ' \
                        'has been made to a non-encoded stage.'

    # The status is encodes in a 32bit word. Some bits in that word have no
    # assigned meaning, or their meaning could not be deduced from the manual.
    # The known status bits are stated below. The current status can also be a
    # combination of status bits. Therefore you have to check with an AND
    # bitwise comparison, which status your device has.  The bit flags are
    # returned in a single 32 bit integer parameter and can provide additional
    # useful status information for client application development.
    status_code = {}
    # dict key as bit number =  'hex value, bit number,  description'
    status_code[1] = '0x00000001, 1, forward hardware limit switch is active. ' \
                     'CW hardware limit switch (0 - no contact, 1 - contact).'
    status_code[2] = '0x00000002, 2, reverse hardware limit switch is active. ' \
                     'CCW hardware limit switch (0 - no contact, 1 - contact).'
    status_code[3] = '0x00000004, 3, CW software limit switch (0 - no ' \
                     'contact, 1 - contact). Not applicable to Part Number ' \
                     'ODC001 and TDC001 controllers'
    status_code[4] = '0x00000008, 4, CCW software limit switch (0 - no ' \
                     'contact, 1 - contact). Not applicable to Part Number ' \
                     'ODC001 and TDC001 controllers'
    status_code[5] = '0x00000010, 5, in motion, moving forward, Motor shaft ' \
                     'moving clockwise (1 - moving, 0 - stationary).'
    status_code[6] = '0x00000020, 6, in motion, moving reverse, Motor shaft ' \
                     'moving counterclockwise (1 - moving, 0 - stationary).'
    status_code[7] = '0x00000040, 7, in motion, jogging forward, Shaft ' \
                     'jogging clockwise (1 - moving, 0 - stationary).'
    status_code[8] = '0x00000080, 8, in motion, jogging reverse, Shaft ' \
                     'jogging counterclockwise (1 - moving, 0 - stationary).'
    status_code[9] = '0x00000100, 9, Motor connected (1 - connected, 0 - ' \
                     'not connected). Not applicable to Part Number BMS001 ' \
                     'and BMS002 controllers. Not applicable to Part Number ' \
                     'ODC001 and TDC001 controllers.'
    status_code[10] = '0x00000200, 10, in motion, homing, Motor homing ' \
                      '(1 - homing, 0 - not homing).'
    status_code[11] = '0x00000400, 11, homed (homing has been completed)' \
                      '(1 - homed, 0 - not homed).'
    status_code[12] = '0x00000800, 12, For Future Use.'
    # NOTE: Bits 13 to 20 are applicable only to the BBD10x series brushless DC
    #       controllers!
    status_code[13] = '0x00001000, 13, Trajectory within tracking window ' \
                      '(1 – within window, 0 – not within window).'
    status_code[14] = '0x00002000, 14, settled, Axis within settled window ' \
                      '(1 – settled within window, 0 – not settled within' \
                      'window).'
    status_code[15] = '0x00004000, 15, motion error (excessive position ' \
                      'error), Axis exceeds position error limit ' \
                      '(1 – limit exceeded, 0 – within limit).'
    status_code[16] = '0x00008000, 16, Set when position module instruction ' \
                      'error exists (1 – instruction error exists, 0 – ' \
                      'no error).'
    status_code[17] = '0x00010000, 17, Interlock link missing in motor ' \
                      'connector (1 – missing, 0 – present).'
    status_code[18] = '0x00020000, 18, Position module over temperature ' \
                      'warning (1 – over temp, 0 – temp OK).'
    status_code[19] = '0x00040000, 19, Position module bus voltage fault ' \
                      '(1 – fault exists, 0 – OK).'
    status_code[20] = '0x00080000, 20, Axis commutation error ' \
                      '(1 – error, 0 – OK).'
    # NOTE: Bits 21 to 26 (Digital Input States) are only applicable if the
    #       associated digital input is fitted to your controller – see the
    #       relevant handbook for more details.
    status_code[21] = '0x00100000, 21, Digital input 1 state (1 - ' \
                      'logic high, 0 - logic low).'
    status_code[22] = '0x00200000, 22, Digital input 2 state (1 - ' \
                      'logic high, 0 - logic low).'
    status_code[23] = '0x00400000, 23, Digital input 3 state (1 - ' \
                      'logic high, 0 - logic low).'
    status_code[24] = '0x00800000, 24, Digital input 4 state (1 - ' \
                      'logic high, 0 - logic low).'
    status_code[25] = '0x01000000, 25, BBD10x Controllers: Axis phase ' \
                      'current limit (1 – current limit exceeded, ' \
                      '0 – below limit). Other Controllers: Digital input 5 ' \
                      'state (1 - logic high, 0 - logic low).'
    status_code[26] = '0x02000000, 26, Digital input 6 state (1 - logic ' \
                      'high, 0 - logic low).'
    status_code[27] = '0x04000000, 27, Unspecified, for Future Use.'
    status_code[28] = '0x08000000, 28, Unspecified, for Future Use.'
    status_code[29] = '0x10000000, 29, Unspecified, for Future Use.'
    status_code[30] = '0x20000000, 30, Active (1 – indicates unit is active, ' \
                      '0 – not active).'
    status_code[31] = '0x40000000, 31, Unspecified, for Future Use.'
    status_code[32] = '0x80000000, Channel enabled (1 – enabled, 0- disabled).'

    def __init__(self, path_dll, serialnumber, hwtype, label='', unit='m'):
        """
        @param str path_dll: the absolute path to the dll of the current
                             operating system
        @param int serialnumber: serial number of the stage
        @param str hwtype: name for the type of the hardware device you want to
                           control. The name must be available in hwtype_dict!
        @param str label: a label which identifies the axis and gives
                          it a meaning.
        @param str unit: the unit of this axis, possible entries are m, ° or
                         degree
        """

        self.aptdll = windll.LoadLibrary(path_dll)
        self.aptdll.EnableEventDlg(True)
        self.aptdll.APTInit()
        self._HWType = c_long(self.hwtype_dict[hwtype])
        self.Connected = False
        self.verbose = False
        self.label = label
        self.setSerialNumber(serialnumber)
        self._wait_until_done = True

        # all apt stages are either in mm or in degree and
        # since mm is not an SI unit it has to be converted
        # here in this hardware file from m to mm.
        self._unit = unit

    def getNumberOfHardwareUnits(self):
        """ Returns the number of connected external hardware (HW) units that
            are available to be interfaced.
        """
        numUnits = c_long()
        self.aptdll.GetNumHWUnitsEx(self._HWType, pointer(numUnits))
        return numUnits.value

    def getSerialNumberByIdx(self, index):
        """ Returns the Serial Number of the specified index """
        HWSerialNum = c_long()
        hardwareIndex = c_long(index)
        self.aptdll.GetHWSerialNumEx(self._HWType, hardwareIndex, pointer(HWSerialNum))
        return HWSerialNum

    def setSerialNumber(self, SerialNum):
        '''
        Sets the Serial Number of the specified index
        '''
        if self.verbose:
            print("Serial is", SerialNum)
        self.SerialNum = c_long(SerialNum)
        return self.SerialNum.value

    def initializeHardwareDevice(self):
        '''
        Initialises the motor.
        You can only get the position of the motor and move the motor after it
        has been initialised. Once initiallised, it will not respond to other
        objects trying to control it, until released.
        '''
        if self.verbose:
            print('initializeHardwareDevice serial', self.SerialNum)
        result = self.aptdll.InitHWDevice(self.SerialNum)
        if result == 0:
            self.Connected = True
            if self.verbose:
                print('initializeHardwareDevice connection SUCESS')
        # need some kind of error reporting here
        else:
            raise Exception('Connection Failed. Check Serial Number!')
        return True

    # Interfacing with the motor settings

    def getHardwareInformation(self):
        ''' Get information from the hardware'''
        model = c_buffer(255)
        softwareVersion = c_buffer(255)
        hardwareNotes = c_buffer(255)
        self.aptdll.GetHWInfo(self.SerialNum, model, 255, softwareVersion, 255, hardwareNotes, 255)
        hwinfo = [model.value, softwareVersion.value, hardwareNotes.value]
        return hwinfo

    def get_stage_axis_info(self):
        """ Get parameter configuration of the stage

        @return list: with the 4 entries:
                        float min_pos: Minimum position in m or degree
                        float max_pos: Maximum position in m or degree
                        int units: 1=m and 2=degree
                        float pitch: The angular distance to the next teeth in
                                     the stepper motor. That determines
                                     basically the precision of the movement of
                                     the stepper motor.

        This method will handle the conversion to the non SI unit mm.
        """
        minimumPosition = c_float()
        maximumPosition = c_float()
        units = c_long()
        pitch = c_float()
        self.aptdll.MOT_GetStageAxisInfo(self.SerialNum,
                                         pointer(minimumPosition),
                                         pointer(maximumPosition),
                                         pointer(units),
                                         pointer(pitch))

        if self._unit == 'm':
            stageAxisInformation = [minimumPosition.value / 1000.0,
                                    maximumPosition.value / 1000.0,
                                    units.value,
                                    pitch.value]
        else:
            stageAxisInformation = [minimumPosition.value,
                                    maximumPosition.value,
                                    units.value,
                                    pitch.value]
        return stageAxisInformation

    def set_stage_axis_info(self, pos_min, pos_max, pitch, unit=1):
        """ Set parameter configuration of the stage.

        @param float pos_min: minimal position of the axis in m or degree.
        @param float pos_max: maximal position of the axis in m or degree.
        @param float pitch: the pitch determines the full step angle of a
                            stepper magnet motor. That is the resolution of the
                            stepper motor.
        @param int unit: unit of the axis, possible values:
                            1 = m
                            2 = degree

        This method will handle the conversion to the non SI unit mm.
        """
        if unit == 1:
            self._unit = 'm'
        elif unit == 2:
            self._unit = 'degree'
        else:
            raise Exception('The unit in method set_stage_axis_info is invalid! '
                            'Use either 1 (= in m) or 2 (= degree)!')
            return

        if self._unit == 'm':
            # the thorlabs stage takes just mm values, that is really a pity...
            pos_min_c = c_float(pos_min * 1000)
            pos_max_c = c_float(pos_max * 1000)
        else:
            pos_min_c = c_float(pos_min)
            pos_max_c = c_float(pos_max)
        unit_c = c_long(unit)  # units of mm
        # Get different pitches of lead screw for moving stages for different stages.
        pitch_c = c_float(pitch)
        self.aptdll.MOT_SetStageAxisInfo(self.SerialNum, pos_min_c, pos_max_c,
                                         unit_c, pitch_c)

    def getHardwareLimitSwitches(self):
        reverseLimitSwitch = c_long()
        forwardLimitSwitch = c_long()
        self.aptdll.MOT_GetHWLimSwitches(self.SerialNum, pointer(reverseLimitSwitch), pointer(forwardLimitSwitch))
        hardwareLimitSwitches = [reverseLimitSwitch.value, forwardLimitSwitch.value]
        return hardwareLimitSwitches

    def setHardwareLimitSwitches(self, switch_reverse, switch_forward):
        """ Set the Switch Configuration of the axis.

        @param int switch_reverse: sets the switch in reverse movement
        @param int switch_forward: sets the switch in forward movement

        The following values are allowed:
        0x01 or 1: Ignore switch or switch not present.
        0x02 or 2: Switch makes on contact.
        0x03 or 3: Switch breaks on contact.
        0x04 or 4: Switch makes on contact - only used for homes (e.g. limit switched rotation stages).
        0x05 or 5: Switch breaks on contact - only used for homes (e.g. limit switched rotations stages).
        0x06 or 6: For PMD based brushless servo controllers only - uses index mark for homing.
        """
        reverseLimitSwitch = c_long(switch_reverse)
        forwardLimitSwitch = c_long(switch_forward)
        self.aptdll.MOT_SetHWLimSwitches(self.SerialNum, reverseLimitSwitch, forwardLimitSwitch)
        hardwareLimitSwitches = [reverseLimitSwitch.value, forwardLimitSwitch.value]
        return hardwareLimitSwitches

    def getVelocityParameters(self):
        """ Retrieve the velocity parameter with the currently used acceleration.

        @return list: with 4 entries:
                        float min_vel: minimal velocity in m/s or degree/s
                        float curr_acc: currently set acceleration in m/s^2 or degree/s^2
                        float max_vel: maximal velocity in m/s or degree/s
        """
        minimumVelocity = c_float()
        acceleration = c_float()
        maximumVelocity = c_float()
        self.aptdll.MOT_GetVelParams(self.SerialNum, pointer(minimumVelocity), pointer(acceleration), pointer(maximumVelocity))
        if self._unit == 'm':
            # the thorlabs stage return a the values in mm/s or mm/s^2, that is really a pity...
            velocityParameters = [minimumVelocity.value / 1000.0,
                                  acceleration.value / 1000.0,
                                  maximumVelocity.value / 1000.0]
        else:
            velocityParameters = [minimumVelocity.value, acceleration.value,
                                  maximumVelocity.value]
        return velocityParameters

    def get_velocity(self):
        """ Get the current velocity setting
        """
        if self.verbose:
            print('get_velocity probing...')
        minVel, acc, maxVel = self.getVelocityParameters()
        if self.verbose:
            print('get_velocity maxVel')
        return maxVel

    def setVelocityParameters(self, minVel, acc, maxVel):
        """ Set the velocity and acceleration parameter.

        @param flaot minVel: the minimum velocity at which to start and end a
                             move in m/s or degree/s
        @param float acc: the rate at which the velocity climbs from minimum
                          to maximum, and slows from maximum to minimum current
                          acceleration in m/s^2 or degree/s^2
        @param float maxVel: the maximum velocity at which to perform a move in
                             m/s or degree/s

        Note: The minVel parameter value is locked at zero and cannot be
              adjusted.
        """
        if self._unit == 'm':
            minimumVelocity = c_float(minVel * 1000.0)
            acceleration = c_float(acc * 1000.0)
            maximumVelocity = c_float(maxVel * 1000.0)
        else:
            minimumVelocity = c_float(minVel)
            acceleration = c_float(acc)
            maximumVelocity = c_float(maxVel)

        self.aptdll.MOT_SetVelParams(self.SerialNum, minimumVelocity, acceleration, maximumVelocity)

    def set_velocity(self, maxVel):
        """ Set the maximal velocity for the motor movement.

        @param float maxVel: maximal velocity of the stage in m/s or degree/s.
        """
        if self.verbose:
            print('set_velocity', maxVel)
        minVel, acc, oldVel = self.getVelocityParameters()
        self.setVelocityParameters(minVel, acc, maxVel)

    def getVelocityParameterLimits(self):
        """ Get the current maximal velocity and acceleration parameter.

        @return list: with 2 entries:
                        float max_acc: maximum acceleration in m/s^2 or degree/s^2
                        float max_vel: maximal velocity in m/s or degree/s
        """

        maximumAcceleration = c_float()
        maximumVelocity = c_float()
        self.aptdll.MOT_GetVelParamLimits(self.SerialNum, pointer(maximumAcceleration), pointer(maximumVelocity))

        if self._unit == 'm':
            velocityParameterLimits = [maximumAcceleration.value / 1000.0,
                                       maximumVelocity.value / 1000.0]
        else:
            velocityParameterLimits = [maximumAcceleration.value,
                                       maximumVelocity.value]
        return velocityParameterLimits

        # Controlling the motors:
        # =======================
        # m = move
        # c = controlled velocity
        # b = backlash correction
        #
        # Rel = relative distance from current position.
        # Abs = absolute position

    def get_home_parameter(self):
        """ Get the home parameter"""
        home_direction = c_long()
        limit_switch = c_long()
        home_velocity = c_float()
        zero_offset = c_float()
        self.aptdll.MOT_GetHomeParams(self.SerialNum, pointer(home_direction),
                                      pointer(limit_switch),
                                      pointer(home_velocity),
                                      pointer(zero_offset))

        home_param = [home_direction.value, limit_switch.value,
                      home_velocity.value, zero_offset.value]

        return home_param

    def set_home_parameter(self, home_dir, switch_dir, home_vel, zero_offset):
        """ Set the home parameters.
        @param int home_dir: direction to the home position,
                                1 = Move forward
                                2 = Move backward
        @param int switch_dir: Direction of the switch limit:
                                 4 = Use forward limit switch for home datum
                                 1 = Use forward limit switch for home datum.
        @param float home_vel = default velocity
        @param float zero_offset: the distance or offset (in mm or degrees) of
                                  the limit switch from the Home position.

        """
        home_dir_c = c_long(home_dir)
        switch_dir_c = c_long(switch_dir)
        home_vel_c = c_float(home_vel)
        zero_offset_c = c_float(zero_offset)
        self.aptdll.MOT_SetHomeParams(self.SerialNum, home_dir_c, switch_dir_c,
                                      home_vel_c, zero_offset_c)

        return True

    def get_pos(self):
        """ Obtain the current absolute position of the stage.

        @return float: the value of the axis either in m or in degree.
        """

        if self.verbose:
            print('getPos probing...')
        if not self.Connected:
            raise Exception('Please connect first! Use initializeHardwareDevice')

        position = c_float()
        self.aptdll.MOT_GetPosition(self.SerialNum, pointer(position))

        if self._unit == 'm':
            if self.verbose:
                print('getPos (m)', position.value / 1000.0)
            return position.value / 1000.0
        else:
            if self.verbose:
                print('getPos (degree)', position.value)
            return position.value

    def move_rel(self, relDistance):
        """ Moves the motor a relative distance specified

        @param float relDistance: Relative position desired, in m or in degree.
        """
        if self.verbose:
            print('move_rel ', relDistance, c_float(relDistance))
        if not self.Connected:
            # TODO: This should use our error message system
            print('Please connect first! Use initializeHardwareDevice')

        if self._unit == 'm':
            relativeDistance = c_float(relDistance * 1000.0)
        else:
            relativeDistance = c_float(relDistance)

        self.aptdll.MOT_MoveRelativeEx(self.SerialNum, relativeDistance, self._wait_until_done)
        if self.verbose:
            print('move_rel SUCESS')

    def move_abs(self, absPosition):
        """ Moves the motor to the Absolute position specified

        @param float absPosition: absolute Position desired, in m or degree.
        """
        if self.verbose:
            print('move_abs ', absPosition, c_float(absPosition))
        if not self.Connected:
            raise Exception('Please connect first! Use initializeHardwareDevice')

        if self._unit == 'm':
            absolutePosition = c_float(absPosition * 1000.0)
        else:
            absolutePosition = c_float(absPosition)

        self.aptdll.MOT_MoveAbsoluteEx(self.SerialNum, absolutePosition, self._wait_until_done)
        if self.verbose:
            print('move_abs SUCESS')
        return True

    def mcRel(self, relDistance, moveVel=0.5e-3):
        """ Moves the motor a relative distance specified at a controlled velocity.

        @param float relDistance: Relative position desired in m or in degree
        @param float moveVel: Motor velocity, m/s or in degree/s
        """
        if self.verbose:
            print('mcRel ', relDistance, c_float(relDistance), 'mVel', moveVel)
        if not self.Connected:
            raise Exception('Please connect first! Use initializeHardwareDevice')
        # Save velocities to reset after move
        maxVel = self.get_velocity()
        # Set new desired max velocity
        self.set_velocity(moveVel)
        self.move_rel(relDistance)
        self.set_velocity(maxVel)
        if self.verbose:
            print('mcRel SUCESS')
        return True

    def mcAbs(self, absPosition, moveVel=0.5):
        """ Moves the motor to the Absolute position specified at a controlled velocity.

        @param float absPosition: Position desired in m or degree.
        @param float moveVel: Motor velocity, m/s or degree/s
        """
        if self.verbose:
            print('mcAbs ', absPosition, c_float(absPosition), 'mVel', moveVel)
        if not self.Connected:
            raise Exception('Please connect first! Use initializeHardwareDevice')
        # Save velocities to reset after move
        minVel, acc, maxVel = self.getVelocityParameters()
        # Set new desired max velocity
        self.set_velocity(moveVel)
        self.move_rel(absPosition)
        self.set_velocity(maxVel)
        if self.verbose:
            print('mcAbs SUCESS')
        return True

    def move_bc_rel(self, relDistance):
        """ Moves the motor a relative distance specified, correcting for backlash.

        @param float relDistance: Relative position desired in m or in degree

        NOTE: Be careful in using this method. If interactive mode is on, then
              the stage reacts immediately on both input for the relative
              movement, which prevents the proper execution of the first
              command!
        """
        if self.verbose:
            print('mbRel ', relDistance, c_float(relDistance))
        if not self.Connected:
            # TODO: This should use our error message system
            print('Please connect first! Use initializeHardwareDevice')
        self.move_rel(relDistance - self._backlash)
        self.move_rel(self._backlash)
        if self.verbose:
            print('mbRel SUCESS')
        return True

    def mbAbs(self, absPosition):
        """ Moves the motor to the Absolute position specified

        @param float absPosition: Position desired in m or degree
        """
        if self.verbose:
            print('mbAbs ', absPosition, c_float(absPosition))
        if not self.Connected:
            raise Exception('Please connect first! Use initializeHardwareDevice')
        if (absPosition < self.getPos()):
            if self.verbose:
                print('backlash move_rel', absPosition - self._backlash)
            self.move_rel(absPosition - self._backlash)
        self.move_rel(absPosition)
        if self.verbose:
            print('mbAbs SUCESS')
        return True

    # --------------------------- Miscellaneous --------------------------------

    def _create_status_dict(self):
        """ Extract from the status integer all possible states.
        "return:
        """
        status = {}
        status[0] = 'magnet stopped'
        status[1] = 'magnet moves forward'
        status[2] = 'magnet moves backward'

        return status

    def get_status(self):
        """ Get the status bits of the current axis.

        @return tuple(int, dict): the current status as an integer and the
                                  dictionary explaining the current status.
        """

        status_bits = c_long()
        self.aptdll.MOT_GetStatusBits(self.SerialNum, pointer(status_bits))

        # Check at least whether magnet is moving:

        if self._test_bit(status_bits.value, 4):
            return 1, self._create_status_dict()
        elif self._test_bit(status_bits.value, 5):
            return 2, self._create_status_dict()
        else:
            return 0, self._create_status_dict()

    def identify(self):
        """ Causes the motor to blink the Active LED. """
        self.aptdll.MOT_Identify(self.SerialNum)

    def cleanUpAPT(self):
        """ Releases the APT object. Use when exiting the program. """
        self.aptdll.APTCleanUp()
        if self.verbose:
            print('APT cleaned up')
        self.Connected = False

    def abort(self):
        """ Abort the movement. """
        self.aptdll.MOT_StopProfiled(self.SerialNum)

    def go_home(self):

        if not self.Connected:
            raise Exception('Please connect first! Use initializeHardwareDevice')

        # TODO: a proper home position has to be set, not just zero.
        self.move_abs(0.0)

    def _test_bit(self, int_val, offset):
        """ Check a bit in an integer number at position offset.

        @param int int_val: an integer value, which is checked
        @param int offset: the position which should be checked whether in
                           int_val for a bit of 1 is set.

        @return bool: Check in an integer representation, whether the bin at the
                      position offset is set to 0 or to 1. If bit is set True
                      will be returned else False.
        """
        mask = 1 << offset
        return(int_val & mask) != 0

    def set_backlash(self, backlash):
        """ Set the provided backlash for the apt motor.

        @param float backlash: the backlash in m or degree for the used stage.
        """

        if self._unit == 'm':
            # controller needs values in mm:
            c_backlash = c_float(backlash * 1000)
        else:
            c_backlash = c_float(backlash)

        self.aptdll.MOT_SetBLashDist(self.SerialNum, c_backlash)

        self._backlash = backlash
        return backlash

    def get_backlash(self):
        """ Ask for the currently set backlash in the controller for the axis.

        @return float: backlash in m or degree, depending on the axis config.
        """
        backlash = c_float()
        self.aptdll.MOT_GetBLashDist(self.SerialNum, pointer(backlash))

        if self._unit == 'm':
            self._backlash = backlash.value / 1000
        else:
            self._backlash = backlash.value

        return self._backlash
# ==============================================================================


class APTStage(Base, MotorInterface):

    """ Control class for an arbitrary collection of APTmotor axes.

    The required config file entries are based around a few key ideas:
      - There needs to be a list of axes, so that everything can be "iterated" across this list.
      - There are some config options for each axis that are all in sub-dictionary of the config file.
        The key is the axis label.
      - One of the config parameters is the constraints, which are given in a sub-sub-dictionary,
        which has the key 'constraints'.

    For example, a config file entry for a single-axis rotating half-wave-plate stage would look like

    hwp_motor:
        module.Class: 'motor.aptmotor.APTStage'
<<<<<<< HEAD
=======
        dll_path: 'C:\Program Files\Thorlabs\'
>>>>>>> 69f9b981
        axis_labels:
            - phi
        phi:
            hw_type: 'TDC001'
            serial_num: 27500136
            pitch: 17.87
            unit: 'degree'
            constraints:
                pos_min: -360
                pos_max: 720
                vel_min: 1.0
                vel_max: 10.0
                acc_min: 4.0
                acc_max: 10.0
    """

    def on_activate(self):
        """ Initialize instance variables and connect to hardware as configured.
        """

        # get the config for this device.
        config = self.getConfiguration()

        # create the magnet dump folder
        # TODO: Magnet stuff needs to move to magnet interfuses. It cannot be in the motor stage class.
        self._magnet_dump_folder = self._get_magnet_dump()
        self._current_position = {'x': -10, 'y': -10, 'z': -10, 'waveplate': 0}

        # Path to the Thorlabs APTmotor DLL
<<<<<<< HEAD
        if platform.architecture()[0] == '64bit':
            path_dll = os.path.join(get_main_dir(),
                                    'thirdparty',
                                    'thorlabs',
                                    'win64',
                                    'APT.dll')
        elif platform.architecture()[0] == '32bit':
            path_dll = os.path.join(get_main_dir(),
                                    'thirdparty',
                                    'thorlabs',
                                    'win64',
                                    'APT.dll')
=======
        # Check the config for the DLL path first
        if 'dll_path' in config:
            path_dll = config['dll_path']

        # Otherwise, look in the "standard form" thirdparty directory
>>>>>>> 69f9b981
        else:

<<<<<<< HEAD
        # get the config for this device.
        config = self.getConfiguration()
=======
            if platform.architecture()[0] == '64bit':
                path_dll = os.path.join(get_main_dir(),
                                        'thirdparty',
                                        'thorlabs',
                                        'win64',
                                        'APT.dll')
            elif platform.architecture()[0] == '32bit':
                path_dll = os.path.join(get_main_dir(),
                                        'thirdparty',
                                        'thorlabs',
                                        'win64',
                                        'APT.dll')
            else:
                self.log.error('Unknown platform, cannot load the Thorlabs dll.')
>>>>>>> 69f9b981

        # Get the list of axis labels.
        if 'axis_labels' in config.keys():
            axis_label_list = config['axis_labels']
        else:
            self.log.error(
                'No axis labels were specified for the APTmotor stage.'
                'It is impossible to proceed. You might need to read more about how to configure the APTStage'
                'in the config file, and you can find this information (with example) at'
                'https://ulm-iqo.github.io/qudi-generated-docs/html-docs/classaptmotor_1_1APTStage.html#details'
            )

        # The references to the different axis are stored in this dictionary:
        self._axis_dict = OrderedDict()

        hw_conf_dict = self._get_config()
<<<<<<< HEAD

        limits_dict = self.get_constraints()

        for axis_label in axis_label_list:
            serialnumber = hw_conf_dict[axis_label]['serial_num']
            hw_type = hw_conf_dict[axis_label]['hw_type']
            label = axis_label
            pitch = hw_conf_dict[axis_label]['pitch']
            unit = hw_conf_dict[axis_label]['unit']

            self._axis_dict[axis_label] = APTMotor(path_dll, serialnumber,
                                              hw_type, label, unit)
            self._axis_dict[axis_label].initializeHardwareDevice()

            # adapt the hardware controller to the proper unit set:
            if hw_conf_dict[axis_label]['unit'] == '°' or hw_conf_dict[axis_label]['unit'] == 'degree':
                unit = 2  # for rotation movement
                # FIXME: the backlash parameter has to be taken from the config and
                #       should not be hardcoded here!!
                backlash_correction = 0.2
            else:
                unit = 1  # default value for linear movement
                backlash_correction = 0.10e-3

            self._axis_dict[axis_label].set_stage_axis_info(
                limits_dict[axis_label]['pos_min'],
                limits_dict[axis_label]['pos_max'],
                pitch=pitch,
                unit=unit
            )
            self._axis_dict[axis_label].setVelocityParameters(
                limits_dict[axis_label]['vel_min'],
                limits_dict[axis_label]['acc_max'],
                limits_dict[axis_label]['vel_max']
            )

            self._axis_dict[axis_label].set_velocity(limits_dict[axis_label]['vel_max'])

            # TODO: what does this do?
            self._axis_dict[axis_label].setHardwareLimitSwitches(2, 2)

            self._axis_dict[axis_label]._wait_until_done = False

=======

        limits_dict = self.get_constraints()

        for axis_label in axis_label_list:
            serialnumber = hw_conf_dict[axis_label]['serial_num']
            hw_type = hw_conf_dict[axis_label]['hw_type']
            label = axis_label
            pitch = hw_conf_dict[axis_label]['pitch']
            unit = hw_conf_dict[axis_label]['unit']

            self._axis_dict[axis_label] = APTMotor(path_dll,
                                                   serialnumber,
                                                   hw_type,
                                                   label,
                                                   unit
                                                   )
            self._axis_dict[axis_label].initializeHardwareDevice()

            # adapt the hardware controller to the proper unit set:
            if hw_conf_dict[axis_label]['unit'] == '°' or hw_conf_dict[axis_label]['unit'] == 'degree':
                unit = 2  # for rotation movement
                # FIXME: the backlash parameter has to be taken from the config and
                #       should not be hardcoded here!!
                backlash_correction = 0.2
            else:
                unit = 1  # default value for linear movement
                backlash_correction = 0.10e-3

            self._axis_dict[axis_label].set_stage_axis_info(
                limits_dict[axis_label]['pos_min'],
                limits_dict[axis_label]['pos_max'],
                pitch=pitch,
                unit=unit
            )
            self._axis_dict[axis_label].setVelocityParameters(
                limits_dict[axis_label]['vel_min'],
                limits_dict[axis_label]['acc_max'],
                limits_dict[axis_label]['vel_max']
            )

            self._axis_dict[axis_label].set_velocity(limits_dict[axis_label]['vel_max'])

            # TODO: what does this do?
            self._axis_dict[axis_label].setHardwareLimitSwitches(2, 2)

            self._axis_dict[axis_label]._wait_until_done = False

>>>>>>> 69f9b981
            # set the backlash correction since the forward movement is
            # preciser than the backward:
            self._axis_dict[axis_label].set_backlash(backlash_correction)

    def on_deactivate(self):
        """ Disconnect from hardware and clean up.
        """

        for label_axis in self._axis_dict:
            self._axis_dict[label_axis].cleanUpAPT()

    def get_constraints(self):
        """ Retrieve the hardware constrains from the motor device.
<<<<<<< HEAD

        @return dict: dict with constraints for the motor stage hardware. These
                      constraints will be passed via the logic to the GUI so
                      that proper display elements with boundary conditions
                      can be made.

        Provides all the constraints for each axis of a motorized stage
        (like total travel distance, velocity, ...)
        Each axis has its own dictionary, where the label is used as the
        identifier throughout the whole module. The dictionaries for each axis
        are again grouped together in a constraints dictionary in the form

            {'<label_axis0>': axis0 }

=======

        @return dict: dict with constraints for the motor stage hardware. These
                      constraints will be passed via the logic to the GUI so
                      that proper display elements with boundary conditions
                      can be made.

        Provides all the constraints for each axis of a motorized stage
        (like total travel distance, velocity, ...)
        Each axis has its own dictionary, where the label is used as the
        identifier throughout the whole module. The dictionaries for each axis
        are again grouped together in a constraints dictionary in the form

            {'<label_axis0>': axis0 }

>>>>>>> 69f9b981
        where axis0 is again a dict with the possible values defined below. The
        possible keys in the constraint are defined in the interface file.
        If the hardware does not support the values for the constraints, then
        insert just None. If you are not sure about the meaning, look in other
        hardware files to get an impression.
        """
        constraints = {}

        config = self.getConfiguration()

        for axis_label in config['axis_labels']:
            # create a dictionary for the constraints of this axis
            this_axis = {}

            axisconfig = config[axis_label]

            # Get the constraints from the config file if they have been specified.
            if 'constraints' in axisconfig:
                constraintsconfig = axisconfig['constraints']
            else:
                constraintsconfig = OrderedDict()

            # Now we can read through these axisconstraints

            # Position minimum (units)
            if 'pos_min' in constraintsconfig.keys():
                this_axis['pos_min'] = constraintsconfig['pos_min']
            else:
                self.log.warning('aptmotor has no pos_min specified in config file,'
                                 'using default value of 0.'
                                 )
                this_axis['pos_min'] = 0

            # Position maximum (units)
            if 'pos_max' in constraintsconfig.keys():
                this_axis['pos_max'] = constraintsconfig['pos_max']
            else:
                self.log.warning('aptmotor has no pos_max specified in config file,'
                                 'using default value of 360.'
                                 )
                this_axis['pos_max'] = 360

            # Velocity minimum (units/s)
            if 'vel_min' in constraintsconfig.keys():
                this_axis['vel_min'] = constraintsconfig['vel_min']
            else:
                self.log.warning('aptmotor has no vel_min specified in config file,'
                                 'using default value of 0.1.'
                                 )
                this_axis['vel_min'] = 0.1

            # Velocity maximum (units/s)
            if 'vel_max' in constraintsconfig.keys():
                this_axis['vel_max'] = constraintsconfig['vel_max']
            else:
                self.log.warning('aptmotor has no vel_max specified in config file,'
                                 'using default value of 5.0.'
                                 )
                this_axis['vel_max'] = 5.0

            # Acceleration minimum (units/s^2)
            if 'acc_min' in constraintsconfig.keys():
                this_axis['acc_min'] = constraintsconfig['acc_min']
            else:
                self.log.warning('aptmotor has no acc_min specified in config file,'
                                 'using default value of 4.0.'
                                 )
                this_axis['acc_min'] = 4.0

            # Acceleration maximum (units/s^2)
            if 'acc_max' in constraintsconfig.keys():
                this_axis['acc_max'] = constraintsconfig['acc_max']
            else:
                self.log.warning('aptmotor has no acc_max specified in config file,'
                                 'using default value of 5.0.'
                                 )
                this_axis['acc_max'] = 5.0

            # What are these ones used for?
            this_axis['ramp'] = ['Trapez']  # a possible list of ramps

            this_axis['pos_step'] = 0.01  # in °
            this_axis['vel_step'] = 0.1  # in °/s (a rather arbitrary number)
            this_axis['acc_step'] = 0.01  # in °/s^2 (a rather arbitrary number)

            constraints[axis_label] = this_axis

        return constraints

    def move_rel(self,  param_dict):
        """ Moves stage in given direction (relative movement)

        @param dict param_dict: dictionary, which passes all the relevant
                                parameters, which should be changed.
                                With get_constraints() you can obtain all
                                possible parameters of that stage. According to
                                this parameter set you have to pass a dictionary
                                with keys that are called like the parameters
                                from get_constraints() and assign a SI value to
                                that. For a movement in x the dict should e.g.
                                have the form:
                                    dict = { 'x' : 23 }
                                where the label 'x' corresponds to the chosen
                                axis label.

        A smart idea would be to ask the position after the movement.
        """
        curr_pos_dict = self.get_pos()
        constraints = self.get_constraints()

        for label_axis in self._axis_dict:

            if param_dict.get(label_axis) is not None:
                move = param_dict[label_axis]
                curr_pos = curr_pos_dict[label_axis]

                if (curr_pos + move > constraints[label_axis]['pos_max']) or\
                   (curr_pos + move < constraints[label_axis]['pos_min']):

                    self.log.warning('Cannot make further relative movement '
                                     'of the axis "{0}" since the motor is at '
                                     'position {1} and with the step of {2} it would '
                                     'exceed the allowed border [{3},{4}]! Movement '
                                     'is ignored!'.format(
                                         label_axis,
                                         move,
                                         curr_pos,
                                         constraints[label_axis]['pos_min'],
                                         constraints[label_axis]['pos_max']
                                     )
                                     )
                else:
                    self._save_pos({label_axis: curr_pos + move})
                    self._axis_dict[label_axis].move_rel(move)

    def move_abs(self, param_dict):
        """ Moves stage to absolute position (absolute movement)

        @param dict param_dict: dictionary, which passes all the relevant
                                parameters, which should be changed. Usage:
                                 {'axis_label': <a-value>}.
                                 'axis_label' must correspond to a label given
                                 to one of the axis.
        A smart idea would be to ask the position after the movement.
        """
        constraints = self.get_constraints()

        for label_axis in self._axis_dict:
            if param_dict.get(label_axis) is not None:
                desired_pos = param_dict[label_axis]

                if desired_pos == self._current_position[label_axis]:
                    continue

                constr = constraints[label_axis]
                if not(constr['pos_min'] <= desired_pos <= constr['pos_max']):

                    self.log.warning(
                        'Cannot make absolute movement of the '
                        'axis "{0}" to position {1}, since it exceeds '
                        'the limts [{2},{3}]. Movement is ignored!'
                        ''.format(label_axis, desired_pos, constr['pos_min'], constr['pos_max'])
                    )
                else:
                    self._save_pos({label_axis: desired_pos})
<<<<<<< HEAD
                    self._current_position[label_axis] = desired_pos
=======
>>>>>>> 69f9b981
                    self._axis_dict[label_axis].move_abs(desired_pos)

    def abort(self):
        """ Stops movement of the stage. """

        for label_axis in self._axis_dict:
            self._axis_dict[label_axis].abort()

        self.log.warning('Movement of all the axis aborted! Stage stopped.')

    def get_pos(self, param_list=None):
        """ Gets current position of the stage arms

        @param list param_list: optional, if a specific position of an axis
                                is desired, then the labels of the needed
                                axis should be passed as the param_list.
                                If nothing is passed, then from each axis the
                                position is asked.

        @return dict: with keys being the axis labels and item the current
                      position.
        """
        pos = {}

        if param_list is not None:
            for label_axis in param_list:
                if label_axis in self._axis_dict:
                    pos[label_axis] = self._axis_dict[label_axis].get_pos()
        else:
            for label_axis in self._axis_dict:
                pos[label_axis] = self._axis_dict[label_axis].get_pos()

        return pos

    def get_status(self, param_list=None):
        """ Get the status of the position

        @param list param_list: optional, if a specific status of an axis
                                is desired, then the labels of the needed
                                axis should be passed in the param_list.
                                If nothing is passed, then from each axis the
                                status is asked.


        """

        status = {}
        if param_list is not None:
            for label_axis in param_list:
                if label_axis in self._axis_dict:
                    status[label_axis] = self._axis_dict[label_axis].get_status()
        else:
            for label_axis in self._axis_dict:
                status[label_axis] = self._axis_dict[label_axis].get_status()

        return status

    def calibrate(self, param_list=None):
        """ Calibrates the stage.

        @param dict param_list: param_list: optional, if a specific calibration
                                of an axis is desired, then the labels of the
                                needed axis should be passed in the param_list.
                                If nothing is passed, then all connected axis
                                will be calibrated.

        @return int: error code (0:OK, -1:error)

        After calibration the stage moves to home position which will be the
        zero point for the passed axis. The calibration procedure will be
        different for each stage.
        """
        raise InterfaceImplementationError('MagnetStageInterface>calibrate')

        # TODO: read out a saved home position in file and compare that with the
        #       last position saved also in file. The difference between these
        #       values will determine the absolute home position.
        #
        if param_list is not None:
            for label_axis in param_list:
                if label_axis in self._axis_dict:
                    self._axis_dict[label_axis].go_home()
        else:
            for label_axis in self._axis_dict:
                self._axis_dict[label_axis].go_home()

    # TODO: This seems to relate specifically to magnet applications, maybe should move
    def _save_pos(self, param_dict):
        """ Save after each move the parameters to file, since the motor stage
        looses any information if it is initialized. That might be a way to
        store and retrieve the current position.

        @param dict param_dict: dictionary, which passes all the relevant
                                parameters, which should be changed.
        """

        for label_axis in param_dict:
            if label_axis in self._axis_dict:
                pos = param_dict[label_axis]
                filename = os.path.join(self._magnet_dump_folder,
                                        label_axis + '.dat'
                                        )
                with open(filename, 'w') as f:
                    f.write(str(pos))

    # TODO: This seems to relate specifically to magnet applications, maybe should move
    def _get_magnet_dump(self):
        """ Create the folder where the position file is saved, and check
        whether it exists.

        @return str: the path to the created folder."""

        path = get_home_dir()
        magnet_path = os.path.join(path, 'magnet')

        if not os.path.exists(magnet_path):
            os.makedirs(magnet_path)
            self.log.info('Magnet dump was created in:\n'
                          '{}'.format(magnet_path))
        return magnet_path

    def get_velocity(self, param_list=None):
        """ Gets the current velocity for all connected axes.

        @param dict param_list: optional, if a specific velocity of an axis
                                is desired, then the labels of the needed
                                axis should be passed as the param_list.
                                If nothing is passed, then from each axis the
                                velocity is asked.

        @return dict : with the axis label as key and the velocity as item.
        """

        vel = {}
        if param_list is not None:
            for label_axis in param_list:
                if label_axis in self._axis_dict:
                    vel[label_axis] = self._axis_dict[label_axis].get_velocity()
        else:
            for label_axis in self._axis_dict:
                vel[label_axis] = self._axis_dict[label_axis].get_velocity()

        return vel

    def set_velocity(self, param_dict):
        """ Write new value for velocity.

        @param dict param_dict: dictionary, which passes all the relevant
                                parameters, which should be changed. Usage:
                                 {'axis_label': <the-velocity-value>}.
                                 'axis_label' must correspond to a label given
                                 to one of the axis.
        """
        constraints = self.get_constraints()

        for label_axis in param_dict:
            if label_axis in self._axis_dict:
                desired_vel = param_dict[label_axis]
                constr = constraints[label_axis]
                if not(constr['vel_min'] <= desired_vel <= constr['vel_max']):

                    self.log.warning(
                        'Cannot set velocity of the axis "{0}" '
                        'to the desired velocity of "{1}", since it '
                        'exceeds the limts [{2},{3}] ! Command is ignored!'
                        ''.format(label_axis, desired_vel, constr['vel_min'], constr['vel_max'])
                    )
            else:
                self._axis_dict[label_axis].set_velocity(desired_vel)

    def _get_config(self):
        """ Get the HW information about the APT motors from the config file

        @return: dictionary simlar to the constraints. It has keys matching the axis labels
                            and the items for these keys are a set of config parameters.
        """
        hw_conf_dict = {}

        config = self.getConfiguration()
<<<<<<< HEAD

        for axis_label in config['axis_labels']:

            # create a dictionary for the hw_conf of this axis
            this_axis = {}

            # get the axis config parameters from the config file
            axis_config = config[axis_label]

=======

        for axis_label in config['axis_labels']:

            # create a dictionary for the hw_conf of this axis
            this_axis = {}

            # get the axis config parameters from the config file
            axis_config = config[axis_label]

>>>>>>> 69f9b981
            if 'serial_num' in axis_config.keys():
                this_axis['serial_num'] = axis_config['serial_num']
            else:
                self.log.error('No serial number given for APTmotor stage axis {}.'
                               'It is impossible to proceed without this information.'.format(axis_label)
                               )
                break

            if 'hw_type' in axis_config.keys():
                this_axis['hw_type'] = axis_config['hw_type']
            else:
                self.log.warning('No motor type given for APTmotor stage axis {}.'.format(axis_label)
                                 # TODO check how this information is used here?
                                 )
                this_axis['hw_type'] = 'unknown'

            # Read the config for motor pitch, otherwise take default as 1
            if 'pitch' in axis_config.keys():
                this_axis['pitch'] = axis_config['pitch']
            else:
                self.log.warning('APTmotor has no pitch provided in config file.'
                                 'A default value of 1 will be used, but this will likely mean that'
                                 'movement will not be in the desired units.'
                                 )
                this_axis['pitch'] = 1

            # Unit must be 'degree' or 'meter'
            if 'unit' in axis_config.keys():
                this_axis['unit'] = axis_config['unit']
            else:
                self.log.warning('APTmotor has no unit specified in config file,'
                                 'taking degree by default.'
                                 )
                this_axis['unit'] = 'degree'  # TODO what is the best default?

            hw_conf_dict[axis_label] = this_axis

        return hw_conf_dict<|MERGE_RESOLUTION|>--- conflicted
+++ resolved
@@ -65,10 +65,6 @@
     hwtype_dict['LTSXXX'] = 42   # LTS300/LTS150 Long Travel Integrated Driver/Stages
     hwtype_dict['L490MZ'] = 43   # L490MZ Integrated Driver/Labjack
     hwtype_dict['BBD10X'] = 44   # 1/2/3 Ch benchtop brushless DC servo driver
-<<<<<<< HEAD
-
-=======
->>>>>>> 69f9b981
 
     # the error code is also comparable to the APT server documentation.
     error_code = {}
@@ -799,10 +795,7 @@
 
     hwp_motor:
         module.Class: 'motor.aptmotor.APTStage'
-<<<<<<< HEAD
-=======
         dll_path: 'C:\Program Files\Thorlabs\'
->>>>>>> 69f9b981
         axis_labels:
             - phi
         phi:
@@ -832,32 +825,13 @@
         self._current_position = {'x': -10, 'y': -10, 'z': -10, 'waveplate': 0}
 
         # Path to the Thorlabs APTmotor DLL
-<<<<<<< HEAD
-        if platform.architecture()[0] == '64bit':
-            path_dll = os.path.join(get_main_dir(),
-                                    'thirdparty',
-                                    'thorlabs',
-                                    'win64',
-                                    'APT.dll')
-        elif platform.architecture()[0] == '32bit':
-            path_dll = os.path.join(get_main_dir(),
-                                    'thirdparty',
-                                    'thorlabs',
-                                    'win64',
-                                    'APT.dll')
-=======
         # Check the config for the DLL path first
         if 'dll_path' in config:
             path_dll = config['dll_path']
 
         # Otherwise, look in the "standard form" thirdparty directory
->>>>>>> 69f9b981
-        else:
-
-<<<<<<< HEAD
-        # get the config for this device.
-        config = self.getConfiguration()
-=======
+        else:
+
             if platform.architecture()[0] == '64bit':
                 path_dll = os.path.join(get_main_dir(),
                                         'thirdparty',
@@ -872,7 +846,6 @@
                                         'APT.dll')
             else:
                 self.log.error('Unknown platform, cannot load the Thorlabs dll.')
->>>>>>> 69f9b981
 
         # Get the list of axis labels.
         if 'axis_labels' in config.keys():
@@ -889,7 +862,6 @@
         self._axis_dict = OrderedDict()
 
         hw_conf_dict = self._get_config()
-<<<<<<< HEAD
 
         limits_dict = self.get_constraints()
 
@@ -900,8 +872,12 @@
             pitch = hw_conf_dict[axis_label]['pitch']
             unit = hw_conf_dict[axis_label]['unit']
 
-            self._axis_dict[axis_label] = APTMotor(path_dll, serialnumber,
-                                              hw_type, label, unit)
+            self._axis_dict[axis_label] = APTMotor(path_dll,
+                                                   serialnumber,
+                                                   hw_type,
+                                                   label,
+                                                   unit
+                                                   )
             self._axis_dict[axis_label].initializeHardwareDevice()
 
             # adapt the hardware controller to the proper unit set:
@@ -933,55 +909,6 @@
 
             self._axis_dict[axis_label]._wait_until_done = False
 
-=======
-
-        limits_dict = self.get_constraints()
-
-        for axis_label in axis_label_list:
-            serialnumber = hw_conf_dict[axis_label]['serial_num']
-            hw_type = hw_conf_dict[axis_label]['hw_type']
-            label = axis_label
-            pitch = hw_conf_dict[axis_label]['pitch']
-            unit = hw_conf_dict[axis_label]['unit']
-
-            self._axis_dict[axis_label] = APTMotor(path_dll,
-                                                   serialnumber,
-                                                   hw_type,
-                                                   label,
-                                                   unit
-                                                   )
-            self._axis_dict[axis_label].initializeHardwareDevice()
-
-            # adapt the hardware controller to the proper unit set:
-            if hw_conf_dict[axis_label]['unit'] == '°' or hw_conf_dict[axis_label]['unit'] == 'degree':
-                unit = 2  # for rotation movement
-                # FIXME: the backlash parameter has to be taken from the config and
-                #       should not be hardcoded here!!
-                backlash_correction = 0.2
-            else:
-                unit = 1  # default value for linear movement
-                backlash_correction = 0.10e-3
-
-            self._axis_dict[axis_label].set_stage_axis_info(
-                limits_dict[axis_label]['pos_min'],
-                limits_dict[axis_label]['pos_max'],
-                pitch=pitch,
-                unit=unit
-            )
-            self._axis_dict[axis_label].setVelocityParameters(
-                limits_dict[axis_label]['vel_min'],
-                limits_dict[axis_label]['acc_max'],
-                limits_dict[axis_label]['vel_max']
-            )
-
-            self._axis_dict[axis_label].set_velocity(limits_dict[axis_label]['vel_max'])
-
-            # TODO: what does this do?
-            self._axis_dict[axis_label].setHardwareLimitSwitches(2, 2)
-
-            self._axis_dict[axis_label]._wait_until_done = False
-
->>>>>>> 69f9b981
             # set the backlash correction since the forward movement is
             # preciser than the backward:
             self._axis_dict[axis_label].set_backlash(backlash_correction)
@@ -995,7 +922,6 @@
 
     def get_constraints(self):
         """ Retrieve the hardware constrains from the motor device.
-<<<<<<< HEAD
 
         @return dict: dict with constraints for the motor stage hardware. These
                       constraints will be passed via the logic to the GUI so
@@ -1010,22 +936,6 @@
 
             {'<label_axis0>': axis0 }
 
-=======
-
-        @return dict: dict with constraints for the motor stage hardware. These
-                      constraints will be passed via the logic to the GUI so
-                      that proper display elements with boundary conditions
-                      can be made.
-
-        Provides all the constraints for each axis of a motorized stage
-        (like total travel distance, velocity, ...)
-        Each axis has its own dictionary, where the label is used as the
-        identifier throughout the whole module. The dictionaries for each axis
-        are again grouped together in a constraints dictionary in the form
-
-            {'<label_axis0>': axis0 }
-
->>>>>>> 69f9b981
         where axis0 is again a dict with the possible values defined below. The
         possible keys in the constraint are defined in the interface file.
         If the hardware does not support the values for the constraints, then
@@ -1191,10 +1101,7 @@
                     )
                 else:
                     self._save_pos({label_axis: desired_pos})
-<<<<<<< HEAD
                     self._current_position[label_axis] = desired_pos
-=======
->>>>>>> 69f9b981
                     self._axis_dict[label_axis].move_abs(desired_pos)
 
     def abort(self):
@@ -1374,7 +1281,6 @@
         hw_conf_dict = {}
 
         config = self.getConfiguration()
-<<<<<<< HEAD
 
         for axis_label in config['axis_labels']:
 
@@ -1384,17 +1290,6 @@
             # get the axis config parameters from the config file
             axis_config = config[axis_label]
 
-=======
-
-        for axis_label in config['axis_labels']:
-
-            # create a dictionary for the hw_conf of this axis
-            this_axis = {}
-
-            # get the axis config parameters from the config file
-            axis_config = config[axis_label]
-
->>>>>>> 69f9b981
             if 'serial_num' in axis_config.keys():
                 this_axis['serial_num'] = axis_config['serial_num']
             else:
