# -*- coding: utf-8 -*-

"""
This file contains the Qudi Logic module base class.

Qudi is free software: you can redistribute it and/or modify
it under the terms of the GNU General Public License as published by
the Free Software Foundation, either version 3 of the License, or
(at your option) any later version.

Qudi is distributed in the hope that it will be useful,
but WITHOUT ANY WARRANTY; without even the implied warranty of
MERCHANTABILITY or FITNESS FOR A PARTICULAR PURPOSE.  See the
GNU General Public License for more details.

You should have received a copy of the GNU General Public License
along with Qudi. If not, see <http://www.gnu.org/licenses/>.

Copyright (c) the Qudi Developers. See the COPYRIGHT.txt file at the
top-level directory of this distribution and at <https://github.com/Ulm-IQO/qudi/>
"""

from qtpy import QtCore
from collections import OrderedDict
from interface.microwave_interface import MicrowaveMode
from interface.microwave_interface import TriggerEdge
import numpy as np
import time
import datetime
import matplotlib.pyplot as plt
import lmfit

from logic.generic_logic import GenericLogic
from core.util.mutex import Mutex
from core.module import Connector, ConfigOption, StatusVar

class ODMRLogic(GenericLogic):

    """This is the Logic class for ODMR."""
    _modclass = 'odmrlogic'
    _modtype = 'logic'

    # declare connectors
    odmrcounter = Connector(interface='ODMRCounterInterface')
    fitlogic = Connector(interface='FitLogic')
    microwave1 = Connector(interface='mwsourceinterface')
    savelogic = Connector(interface='SaveLogic')
    taskrunner = Connector(interface='TaskRunner')

    # config option
    mw_scanmode = ConfigOption(
                    'scanmode',
                    'LIST',
                    missing='warn',
                    converter=lambda x: MicrowaveMode[x.upper()])

    clock_frequency = StatusVar('clock_frequency', 200)
    cw_mw_frequency = StatusVar('cw_mw_frequency', 2870e6)
    cw_mw_power = StatusVar('cw_mw_power', -30)
    sweep_mw_power = StatusVar('sweep_mw_power', -30)
    mw_start = StatusVar('mw_start', 2800e6)
    mw_stop = StatusVar('mw_stop', 2950e6)
    mw_step = StatusVar('mw_step', 2e6)
    run_time = StatusVar('run_time', 60)
    number_of_lines = StatusVar('number_of_lines', 50)
    fc = StatusVar('fits', None)

    # Internal signals
    sigNextLine = QtCore.Signal()

    # Update signals, e.g. for GUI module
    sigParameterUpdated = QtCore.Signal(dict)
    sigOutputStateUpdated = QtCore.Signal(str, bool)
    sigOdmrPlotsUpdated = QtCore.Signal(np.ndarray, np.ndarray, np.ndarray)
    sigOdmrFitUpdated = QtCore.Signal(np.ndarray, np.ndarray, dict, str)
    sigOdmrElapsedTimeUpdated = QtCore.Signal(float, int)

    def __init__(self, config, **kwargs):
        super().__init__(config=config, **kwargs)
        self.threadlock = Mutex()

    def on_activate(self):
        """
        Initialisation performed during activation of the module.
        """
        # Get connectors
        self._mw_device = self.microwave1()
        self._fit_logic = self.fitlogic()
        self._odmr_counter = self.odmrcounter()
        self._save_logic = self.savelogic()
        self._taskrunner = self.taskrunner()

        # Get hardware constraints
        limits = self.get_hw_constraints()

        # Set/recall microwave source parameters
        self.cw_mw_frequency = limits.frequency_in_range(self.cw_mw_frequency)
        self.cw_mw_power = limits.power_in_range(self.cw_mw_power)
        self.sweep_mw_power = limits.power_in_range(self.sweep_mw_power)
        self.mw_start = limits.frequency_in_range(self.mw_start)
        self.mw_stop = limits.frequency_in_range(self.mw_stop)
        self.mw_step = limits.list_step_in_range(self.mw_step)

        # Set the trigger polarity (RISING/FALLING) of the mw-source input trigger
        # theoretically this can be changed, but the current counting scheme will not support that
        self.mw_trigger_pol = TriggerEdge.RISING
        self.set_trigger_pol(self.mw_trigger_pol)

        # Elapsed measurement time and number of sweeps
        self.elapsed_time = 0.0
        self.elapsed_sweeps = 0

        # Set flags
        # for stopping a measurement
        self._stopRequested = False
        # for clearing the ODMR data during a measurement
        self._clearOdmrData = False

        # Initalize the ODMR data arrays (mean signal and sweep matrix)
        self._initialize_odmr_plots()
        # Raw data array
        self.odmr_raw_data = np.zeros(
            [self.number_of_lines,
             len(self._odmr_counter.get_odmr_channels()),
            self.odmr_plot_x.size]
            )

        # Switch off microwave and set CW frequency and power
        self.mw_off()
        self.set_cw_parameters(self.cw_mw_frequency, self.cw_mw_power)

        # Connect signals
        self.sigNextLine.connect(self._scan_odmr_line, QtCore.Qt.QueuedConnection)
        return

    def on_deactivate(self):
        """ Deinitialisation performed during deactivation of the module.
        """
        # Stop measurement if it is still running
        if self.module_state() == 'locked':
            self.stop_odmr_scan()
        timeout = 30.0
        start_time = time.time()
        while self.module_state() == 'locked':
            time.sleep(0.5)
            timeout -= (time.time() - start_time)
            if timeout <= 0.0:
                self.log.error('Failed to properly deactivate odmr logic. Odmr scan is still '
                               'running but can not be stopped after 30 sec.')
                break
        # Switch off microwave source for sure (also if CW mode is active or module is still locked)
        self._mw_device.off()
        # Disconnect signals
        self.sigNextLine.disconnect()

    @fc.constructor
    def sv_set_fits(self, val):
        # Setup fit container
        fc = self.fitlogic().make_fit_container('ODMR sum', '1d')
        fc.set_units(['Hz', 'c/s'])
        if isinstance(val, dict) and len(val) > 0:
            fc.load_from_dict(val)
        else:
            d1 = OrderedDict()
            d1['Lorentzian dip'] = {
                'fit_function': 'lorentzian',
                'estimator': 'dip'
                }
            d1['Two Lorentzian dips'] = {
                'fit_function': 'lorentziandouble',
                'estimator': 'dip'
                }
            d1['N14'] = {
                'fit_function': 'lorentziantriple',
                'estimator': 'N14'
                }
            d1['N15'] = {
                'fit_function': 'lorentziandouble',
                'estimator': 'N15'
                }
            d1['Two Gaussian dips'] = {
                'fit_function': 'gaussiandouble',
                'estimator': 'dip'
                }
            default_fits = OrderedDict()
            default_fits['1d'] = d1
            fc.load_from_dict(default_fits)
        return fc

    @fc.representer
    def sv_get_fits(self, val):
        """ save configured fits """
        if len(val.fit_list) > 0:
            return val.save_to_dict()
        else:
            return None

    def _initialize_odmr_plots(self):
        """ Initializing the ODMR plots (line and matrix). """
        self.odmr_plot_x = np.arange(self.mw_start, self.mw_stop + self.mw_step, self.mw_step)
        self.odmr_plot_y = np.zeros([len(self.get_odmr_channels()), self.odmr_plot_x.size])
        self.odmr_fit_x = np.arange(self.mw_start, self.mw_stop + self.mw_step, self.mw_step)
        self.odmr_fit_y = np.zeros(self.odmr_fit_x.size)
        self.odmr_plot_xy = np.zeros(
            [self.number_of_lines, len(self.get_odmr_channels()), self.odmr_plot_x.size])
        self.sigOdmrPlotsUpdated.emit(self.odmr_plot_x, self.odmr_plot_y, self.odmr_plot_xy)
        current_fit = self.fc.current_fit
        self.sigOdmrFitUpdated.emit(self.odmr_fit_x, self.odmr_fit_y, {}, current_fit)
        return

    def set_trigger_pol(self, trigger_pol):
        """
        Set trigger polarity of external microwave trigger (for list and sweep mode).

        @param object trigger_pol: one of [TriggerEdge.RISING, TriggerEdge.FALLING]

        @return object: actually set trigger polarity returned from hardware
        """
        if self.module_state() != 'locked':
            self.mw_trigger_pol = self._mw_device.set_ext_trigger(trigger_pol)
        else:
            self.log.warning('set_trigger_pol failed. Logic is locked.')

        update_dict = {'trigger_pol': self.mw_trigger_pol}
        self.sigParameterUpdated.emit(update_dict)
        return self.mw_trigger_pol

    def set_clock_frequency(self, clock_frequency):
        """
        Sets the frequency of the counter clock

        @param int clock_frequency: desired frequency of the clock

        @return int: actually set clock frequency
        """
        # checks if scanner is still running
        if self.module_state() != 'locked' and isinstance(clock_frequency, (int, float)):
            self.clock_frequency = int(clock_frequency)
        else:
            self.log.warning('set_clock_frequency failed. Logic is either locked or input value is '
                             'no integer or float.')

        update_dict = {'clock_frequency': self.clock_frequency}
        self.sigParameterUpdated.emit(update_dict)
        return self.clock_frequency

    def set_matrix_line_number(self, number_of_lines):
        """
        Sets the number of lines in the ODMR matrix

        @param int number_of_lines: desired number of matrix lines

        @return int: actually set number of matrix lines
        """
        if isinstance(number_of_lines, int):
            self.number_of_lines = number_of_lines
        else:
            self.log.warning('set_matrix_line_number failed. '
                             'Input parameter number_of_lines is no integer.')

        update_dict = {'number_of_lines': self.number_of_lines}
        self.sigParameterUpdated.emit(update_dict)
        return self.number_of_lines

    def set_runtime(self, runtime):
        """
        Sets the runtime for ODMR measurement

        @param float runtime: desired runtime in seconds

        @return float: actually set runtime in seconds
        """
        if isinstance(runtime, (int, float)):
            self.run_time = runtime
        else:
            self.log.warning('set_runtime failed. Input parameter runtime is no integer or float.')

        update_dict = {'run_time': self.run_time}
        self.sigParameterUpdated.emit(update_dict)
        return self.run_time

    def set_cw_parameters(self, frequency, power):
        """ Set the desired new cw mode parameters.

        @param float frequency: frequency to set in Hz
        @param float power: power to set in dBm

        @return (float, float): actually set frequency in Hz, actually set power in dBm
        """
        if self.module_state() != 'locked' and isinstance(frequency, (int, float)) and isinstance(power, (int, float)):
            constraints = self.get_hw_constraints()
            frequency_to_set = constraints.frequency_in_range(frequency)
            power_to_set = constraints.power_in_range(power)
            self.cw_mw_frequency, self.cw_mw_power, dummy = self._mw_device.set_cw(frequency_to_set,
                                                                                   power_to_set)
        else:
            self.log.warning('set_cw_frequency failed. Logic is either locked or input value is '
                             'no integer or float.')

        param_dict = {'cw_mw_frequency': self.cw_mw_frequency, 'cw_mw_power': self.cw_mw_power}
        self.sigParameterUpdated.emit(param_dict)
        return self.cw_mw_frequency, self.cw_mw_power

    def set_sweep_parameters(self, start, stop, step, power):
        """ Set the desired frequency parameters for list and sweep mode

        @param float start: start frequency to set in Hz
        @param float stop: stop frequency to set in Hz
        @param float step: step frequency to set in Hz
        @param float power: mw power to set in dBm

        @return float, float, float, float: current start_freq, current stop_freq,
                                            current freq_step, current power
        """
        limits = self.get_hw_constraints()
        if self.module_state() != 'locked':
            if isinstance(start, (int, float)):
                self.mw_start = limits.frequency_in_range(start)
            if isinstance(stop, (int, float)):
                self.mw_stop = limits.frequency_in_range(stop)
            if isinstance(step, (int, float)):
                if self.mw_scanmode == MicrowaveMode.LIST:
                    self.mw_step = limits.list_step_in_range(step)
                elif self.mw_scanmode == MicrowaveMode.SWEEP:
                    self.mw_step = limits.sweep_step_in_range(step)
            if isinstance(power, (int, float)):
                self.sweep_mw_power = limits.power_in_range(power)
        else:
            self.log.warning('set_sweep_parameters failed. Logic is locked.')

        param_dict = {'mw_start': self.mw_start, 'mw_stop': self.mw_stop, 'mw_step': self.mw_step,
                      'sweep_mw_power': self.sweep_mw_power}
        self.sigParameterUpdated.emit(param_dict)
        return self.mw_start, self.mw_stop, self.mw_step, self.sweep_mw_power

    def mw_cw_on(self):
        """
        Switching on the mw source in cw mode.

        @return str, bool: active mode ['cw', 'list', 'sweep'], is_running
        """
        if self.module_state() == 'locked':
            self.log.error('Can not start microwave in CW mode. ODMRLogic is already locked.')
        else:
            self.cw_mw_frequency, \
            self.cw_mw_power, \
            mode = self._mw_device.set_cw(self.cw_mw_frequency, self.cw_mw_power)
            param_dict = {'cw_mw_frequency': self.cw_mw_frequency, 'cw_mw_power': self.cw_mw_power}
            self.sigParameterUpdated.emit(param_dict)
            if mode != 'cw':
                self.log.error('Switching to CW microwave output mode failed.')
            else:
                err_code = self._mw_device.cw_on()
                if err_code < 0:
                    self.log.error('Activation of microwave output failed.')

        mode, is_running = self._mw_device.get_status()
        self.sigOutputStateUpdated.emit(mode, is_running)
        return mode, is_running

    def mw_sweep_on(self):
        """
        Switching on the mw source in list/sweep mode.

        @return str, bool: active mode ['cw', 'list', 'sweep'], is_running
        """
        limits = self.get_hw_constraints()
        if self.mw_scanmode == MicrowaveMode.LIST:
            if np.abs(self.mw_stop - self.mw_start) / self.mw_step >= limits.list_maxentries:
                self.log.warning('Number of frequency steps too large for microwave device. '
                                 'Lowering resolution to fit the maximum length.')
                self.mw_step = np.abs(self.mw_stop - self.mw_start) / (limits.list_maxentries - 1)
                self.sigParameterUpdated.emit({'mw_step': self.mw_step})
        elif self.mw_scanmode == MicrowaveMode.SWEEP:
            if np.abs(self.mw_stop - self.mw_start) / self.mw_step >= limits.sweep_maxentries:
                self.log.warning('Number of frequency steps too large for microwave device. '
                                 'Lowering resolution to fit the maximum length.')
                self.mw_step = np.abs(self.mw_stop - self.mw_start) / (limits.list_maxentries - 1)
                self.sigParameterUpdated.emit({'mw_step': self.mw_step})

        if self.mw_scanmode == MicrowaveMode.SWEEP:

            sweep_return = self._mw_device.set_sweep(
                self.mw_start, self.mw_stop, self.mw_step, self.sweep_mw_power)
            self.mw_start, self.mw_stop, self.mw_step, self.sweep_mw_power, mode = sweep_return

            param_dict = {'mw_start': self.mw_start, 'mw_stop': self.mw_stop,
                          'mw_step': self.mw_step, 'sweep_mw_power': self.sweep_mw_power}
        else:
            freq_list = np.arange(self.mw_start, self.mw_stop + self.mw_step, self.mw_step)
            freq_list, self.sweep_mw_power, mode = self._mw_device.set_list(freq_list,
                                                                            self.sweep_mw_power)
            param_dict = {'sweep_mw_power': self.sweep_mw_power}
        self.sigParameterUpdated.emit(param_dict)

        if mode != 'list' and mode != 'sweep':
            self.log.error('Switching to list/sweep microwave output mode failed.')
        elif self.mw_scanmode == MicrowaveMode.SWEEP:
            err_code = self._mw_device.sweep_on()
            if err_code < 0:
                self.log.error('Activation of microwave output failed.')
        else:
            err_code = self._mw_device.list_on()
            if err_code < 0:
                self.log.error('Activation of microwave output failed.')

        mode, is_running = self._mw_device.get_status()
        self.sigOutputStateUpdated.emit(mode, is_running)
        return mode, is_running

    def reset_sweep(self):
        """
        Resets the list/sweep mode of the microwave source to the first frequency step.
        """
        if self.mw_scanmode == MicrowaveMode.SWEEP:
            self._mw_device.reset_sweeppos()
        elif self.mw_scanmode == MicrowaveMode.LIST:
            self._mw_device.reset_listpos()
        return

    def mw_off(self):
        """ Switching off the MW source.

        @return str, bool: active mode ['cw', 'list', 'sweep'], is_running
        """
        error_code = self._mw_device.off()
        if error_code < 0:
            self.log.error('Switching off microwave source failed.')

        mode, is_running = self._mw_device.get_status()
        self.sigOutputStateUpdated.emit(mode, is_running)
        return mode, is_running

    def _start_odmr_counter(self):
        """
        Starting the ODMR counter and set up the clock for it.

        @return int: error code (0:OK, -1:error)
        """
        clock_status = self._odmr_counter.set_up_odmr_clock(clock_frequency=self.clock_frequency)
        if clock_status < 0:
            return -1

        counter_status = self._odmr_counter.set_up_odmr()
        if counter_status < 0:
            self._odmr_counter.close_odmr_clock()
            return -1

        return 0

    def _stop_odmr_counter(self):
        """
        Stopping the ODMR counter.

        @return int: error code (0:OK, -1:error)
        """

        ret_val1 = self._odmr_counter.close_odmr()
        if ret_val1 != 0:
            self.log.error('ODMR counter could not be stopped!')
        ret_val2 = self._odmr_counter.close_odmr_clock()
        if ret_val2 != 0:
            self.log.error('ODMR clock could not be stopped!')

        # Check with a bitwise or:
        return ret_val1 | ret_val2

    def start_odmr_scan(self):
        """ Starting an ODMR scan.

        @return int: error code (0:OK, -1:error)
        """
        with self.threadlock:
            if self.module_state() == 'locked':
                self.log.error('Can not start ODMR scan. Logic is already locked.')
                return -1

            self.module_state.lock()
            self._clearOdmrData = False
            self.stopRequested = False
            self.fc.clear_result()

            self.elapsed_sweeps = 0
            self.elapsed_time = 0.0
            self._startTime = time.time()
            self.sigOdmrElapsedTimeUpdated.emit(self.elapsed_time, self.elapsed_sweeps)

            odmr_status = self._start_odmr_counter()
            if odmr_status < 0:
                mode, is_running = self._mw_device.get_status()
                self.sigOutputStateUpdated.emit(mode, is_running)
                self.module_state.unlock()
                return -1

            mode, is_running = self.mw_sweep_on()
            if not is_running:
                self._stop_odmr_counter()
                self.module_state.unlock()
                return -1

            self._initialize_odmr_plots()
            # initialize raw_data array
            estimated_number_of_lines = self.run_time * self.clock_frequency / self.odmr_plot_x.size
            estimated_number_of_lines = int(1.5 * estimated_number_of_lines)  # Safety
            if estimated_number_of_lines < self.number_of_lines:
                estimated_number_of_lines = self.number_of_lines
            self.log.debug('Estimated number of raw data lines: {0:d}'
                           ''.format(estimated_number_of_lines))
            self.odmr_raw_data = np.zeros(
                [estimated_number_of_lines,
                 len(self._odmr_counter.get_odmr_channels()),
                 self.odmr_plot_x.size]
            )
            self.sigNextLine.emit()
            return 0

    def continue_odmr_scan(self):
        """ Continue ODMR scan.

        @return int: error code (0:OK, -1:error)
        """
        with self.threadlock:
            if self.module_state() == 'locked':
                self.log.error('Can not start ODMR scan. Logic is already locked.')
                return -1

            self.module_state.lock()
            self.stopRequested = False
            self.fc.clear_result()

            self._startTime = time.time() - self.elapsed_time
            self.sigOdmrElapsedTimeUpdated.emit(self.elapsed_time, self.elapsed_sweeps)

            odmr_status = self._start_odmr_counter()
            if odmr_status < 0:
                mode, is_running = self._mw_device.get_status()
                self.sigOutputStateUpdated.emit(mode, is_running)
                self.module_state.unlock()
                return -1

            mode, is_running = self.mw_sweep_on()
            if not is_running:
                self._stop_odmr_counter()
                self.module_state.unlock()
                return -1

            self.sigNextLine.emit()
            return 0

    def stop_odmr_scan(self):
        """ Stop the ODMR scan.

        @return int: error code (0:OK, -1:error)
        """
        with self.threadlock:
            if self.module_state() == 'locked':
                self.stopRequested = True
        return 0

    def clear_odmr_data(self):
        """¨Set the option to clear the curret ODMR data.

        The clear operation has to be performed within the method
        _scan_odmr_line. This method just sets the flag for that. """
        with self.threadlock:
            if self.module_state() == 'locked':
                self._clearOdmrData = True
        return

    def _scan_odmr_line(self):
        """ Scans one line in ODMR

        (from mw_start to mw_stop in steps of mw_step)
        """
        with self.threadlock:
            # If the odmr measurement is not running do nothing
            if self.module_state() != 'locked':
                return

            # Stop measurement if stop has been requested
            if self.stopRequested:
                self.stopRequested = False
                self.mw_off()
                self._stop_odmr_counter()
                self.module_state.unlock()
                return

            # if during the scan a clearing of the ODMR data is needed:
            if self._clearOdmrData:
                self.elapsed_sweeps = 0
                self._startTime = time.time()

            # reset position so every line starts from the same frequency
            self.reset_sweep()

            # Acquire count data
            new_counts = self._odmr_counter.count_odmr(length=self.odmr_plot_x.size)

            if new_counts[0, 0] == -1:
                self.stopRequested = True
                self.sigNextLine.emit()
                return

            # Add new count data to mean signal
            if self._clearOdmrData:
                self.odmr_plot_y[:, :, :] = 0
            self.odmr_plot_y = (self.elapsed_sweeps * self.odmr_plot_y + new_counts) / (
                self.elapsed_sweeps + 1)

            # Add new count data to raw_data array and append if array is too small
            if self._clearOdmrData:
                self.odmr_raw_data[:, :, :] = 0
                self._clearOdmrData = False
            if self.elapsed_sweeps == (self.odmr_raw_data.shape[0] - 1):
                expanded_array = np.zeros(self.odmr_raw_data.shape)
                self.odmr_raw_data = np.concatenate((self.odmr_raw_data, expanded_array), axis=0)
                self.log.warning('raw data array in ODMRLogic was not big enough for the entire '
                                 'measurement. Array will be expanded.\nOld array shape was '
                                 '({0:d}, {1:d}), new shape is ({2:d}, {3:d}).'
                                 ''.format(self.odmr_raw_data.shape[0] - self.number_of_lines,
                                           self.odmr_raw_data.shape[1],
                                           self.odmr_raw_data.shape[0],
                                           self.odmr_raw_data.shape[1]))

            # shift data in the array "up" and add new data at the "bottom"
            self.odmr_raw_data = np.roll(self.odmr_raw_data, 1, axis=0)

            self.odmr_raw_data[0] = new_counts

            # Set plot slice of matrix
            self.odmr_plot_xy = self.odmr_raw_data[:self.number_of_lines, :, :]

            # Update elapsed time/sweeps
            self.elapsed_sweeps += 1
            self.elapsed_time = time.time() - self._startTime
            if self.elapsed_time >= self.run_time:
                self.stopRequested = True
            # Fire update signals
            self.sigOdmrElapsedTimeUpdated.emit(self.elapsed_time, self.elapsed_sweeps)
            self.sigOdmrPlotsUpdated.emit(self.odmr_plot_x, self.odmr_plot_y, self.odmr_plot_xy)
            self.sigNextLine.emit()
            return

    def get_odmr_channels(self):
        return self._odmr_counter.get_odmr_channels()

    def get_hw_constraints(self):
        """ Return the names of all ocnfigured fit functions.
        @return object: Hardware constraints object
        """
        constraints = self._mw_device.get_limits()
        return constraints

    def get_fit_functions(self):
        """ Return the hardware constraints/limits
        @return list(str): list of fit function names
        """
        return list(self.fc.fit_list)

    def do_fit(self, fit_function=None, x_data=None, y_data=None, channel_index=0):
        """
        Execute the currently configured fit on the measurement data. Optionally on passed data
        """

        if (x_data is None) or (y_data is None):
            x_data = self.odmr_plot_x
            y_data = self.odmr_plot_y[channel_index]
<<<<<<< HEAD

        self.log.debug("ODMR x_data size: {} shape: {} y_data size: {} shape: {}".format(x_data.size, np.shape(x_data), y_data.size, np.shape(y_data)))
=======
>>>>>>> 8a2ecdd9

        if fit_function is not None and isinstance(fit_function, str):
            if fit_function in self.get_fit_functions():
                self.fc.set_current_fit(fit_function)
            else:
                self.fc.set_current_fit('No Fit')
                if fit_function != 'No Fit':
                    self.log.warning('Fit function "{0}" not available in ODMRLogic fit container.'
                                     ''.format(fit_function))

        self.odmr_fit_x, self.odmr_fit_y, result = self.fc.do_fit(x_data, y_data)

        if result is None:
            result_str_dict = {}
        else:
            result_str_dict = result.result_str_dict
        self.sigOdmrFitUpdated.emit(
            self.odmr_fit_x, self.odmr_fit_y, result_str_dict, self.fc.current_fit)
        return

    def save_odmr_data(self, tag=None, colorscale_range=None, percentile_range=None):
        """ Saves the current ODMR data to a file."""
        timestamp = datetime.datetime.now()

        if tag is None:
            tag = ''
        for nch, channel in enumerate(self.get_odmr_channels()):
            # two paths to save the raw data and the odmr scan data.
            filepath = self._save_logic.get_path_for_module(module_name='ODMR')
            filepath2 = self._save_logic.get_path_for_module(module_name='ODMR')

            if len(tag) > 0:
                filelabel = '{0}_ODMR_data_ch{1}'.format(tag, nch)
                filelabel2 = '{0}_ODMR_data_ch{1}_raw'.format(tag, nch)
            else:
                filelabel = 'ODMR_data_ch{0}'.format(nch)
                filelabel2 = 'ODMR_data_ch{0}_raw'.format(nch)

            # prepare the data in a dict or in an OrderedDict:
            data = OrderedDict()
            data2 = OrderedDict()
            data['frequency (Hz)'] = self.odmr_plot_x
            data['count data (counts/s)'] = self.odmr_plot_y[nch]
            data2['count data (counts/s)'] = self.odmr_raw_data[:self.elapsed_sweeps, nch, :]

            parameters = OrderedDict()
            parameters['Microwave CW Power (dBm)'] = self.cw_mw_power
            parameters['Microwave Sweep Power (dBm)'] = self.sweep_mw_power
            parameters['Run Time (s)'] = self.run_time
            parameters['Number of frequency sweeps (#)'] = self.elapsed_sweeps
            parameters['Start Frequency (Hz)'] = self.mw_start
            parameters['Stop Frequency (Hz)'] = self.mw_stop
            parameters['Step size (Hz)'] = self.mw_step
            parameters['Clock Frequency (Hz)'] = self.clock_frequency
            parameters['Channel'] = '{0}: {1}'.format(nch, channel)
            if self.fc.current_fit != 'No Fit':
                parameters['Fit function'] = self.fc.current_fit

            # add all fit parameter to the saved data:
            for name, param in self.fc.current_fit_param.items():
                parameters[name] = str(param)

            fig = self.draw_figure(
                nch,
                cbar_range=colorscale_range,
                percentile_range=percentile_range)

            self._save_logic.save_data(data,
                                       filepath=filepath,
                                       parameters=parameters,
                                       filelabel=filelabel,
                                       fmt='%.6e',
                                       delimiter='\t',
                                       timestamp=timestamp,
                                       plotfig=fig)

            self._save_logic.save_data(data2,
                                       filepath=filepath2,
                                       parameters=parameters,
                                       filelabel=filelabel2,
                                       fmt='%.6e',
                                       delimiter='\t',
                                       timestamp=timestamp)

            self.log.info('ODMR data saved to:\n{0}'.format(filepath))
        return

    def draw_figure(self, channel_number, cbar_range=None, percentile_range=None):
        """ Draw the summary figure to save with the data.

        @param: list cbar_range: (optional) [color_scale_min, color_scale_max].
                                 If not supplied then a default of data_min to data_max
                                 will be used.

        @param: list percentile_range: (optional) Percentile range of the chosen cbar_range.

        @return: fig fig: a matplotlib figure object to be saved to file.
        """
        freq_data = self.odmr_plot_x
        count_data = self.odmr_plot_y[channel_number]
        fit_freq_vals = self.odmr_fit_x
        fit_count_vals = self.odmr_fit_y
        matrix_data = self.odmr_plot_xy[:, channel_number]

        # If no colorbar range was given, take full range of data
        if cbar_range is None:
            cbar_range = np.array([np.min(matrix_data), np.max(matrix_data)])
        else:
            cbar_range = np.array(cbar_range)

        prefix = ['', 'k', 'M', 'G', 'T']
        prefix_index = 0

        # Rescale counts data with SI prefix
        while np.max(count_data) > 1000:
            count_data = count_data / 1000
            fit_count_vals = fit_count_vals / 1000
            prefix_index = prefix_index + 1

        counts_prefix = prefix[prefix_index]

        # Rescale frequency data with SI prefix
        prefix_index = 0

        while np.max(freq_data) > 1000:
            freq_data = freq_data / 1000
            fit_freq_vals = fit_freq_vals / 1000
            prefix_index = prefix_index + 1

        mw_prefix = prefix[prefix_index]

        # Rescale matrix counts data with SI prefix
        prefix_index = 0

        while np.max(matrix_data) > 1000:
            matrix_data = matrix_data / 1000
            cbar_range = cbar_range / 1000
            prefix_index = prefix_index + 1

        cbar_prefix = prefix[prefix_index]

        # Use qudi style
        plt.style.use(self._save_logic.mpl_qd_style)

        # Create figure
        fig, (ax_mean, ax_matrix) = plt.subplots(nrows=2, ncols=1)

        ax_mean.plot(freq_data, count_data, linestyle=':', linewidth=0.5)

        # Do not include fit curve if there is no fit calculated.
        if max(fit_count_vals) > 0:
            ax_mean.plot(fit_freq_vals, fit_count_vals, marker='None')

        ax_mean.set_ylabel('Fluorescence (' + counts_prefix + 'c/s)')
        ax_mean.set_xlim(np.min(freq_data), np.max(freq_data))

        matrixplot = ax_matrix.imshow(
            matrix_data,
            cmap=plt.get_cmap('inferno'),  # reference the right place in qd
            origin='lower',
            vmin=cbar_range[0],
            vmax=cbar_range[1],
            extent=[np.min(freq_data),
                np.max(freq_data),
                0,
                self.number_of_lines
                ],
            aspect='auto',
            interpolation='nearest')

        ax_matrix.set_xlabel('Frequency (' + mw_prefix + 'Hz)')
        ax_matrix.set_ylabel('Scan #')

        # Adjust subplots to make room for colorbar
        fig.subplots_adjust(right=0.8)

        # Add colorbar axis to figure
        cbar_ax = fig.add_axes([0.85, 0.15, 0.02, 0.7])

        # Draw colorbar
        cbar = fig.colorbar(matrixplot, cax=cbar_ax)
        cbar.set_label('Fluorescence (' + cbar_prefix + 'c/s)')

        # remove ticks from colorbar for cleaner image
        cbar.ax.tick_params(which=u'both', length=0)

        # If we have percentile information, draw that to the figure
        if percentile_range is not None:
            cbar.ax.annotate(str(percentile_range[0]),
                             xy=(-0.3, 0.0),
                             xycoords='axes fraction',
                             horizontalalignment='right',
                             verticalalignment='center',
                             rotation=90
                             )
            cbar.ax.annotate(str(percentile_range[1]),
                             xy=(-0.3, 1.0),
                             xycoords='axes fraction',
                             horizontalalignment='right',
                             verticalalignment='center',
                             rotation=90
                             )
            cbar.ax.annotate('(percentile)',
                             xy=(-0.3, 0.5),
                             xycoords='axes fraction',
                             horizontalalignment='right',
                             verticalalignment='center',
                             rotation=90
                             )

        return fig

    def perform_odmr_measurement(self, freq_start, freq_step, freq_stop, power, runtime,
                                 fit_function='No Fit', save_after_meas=True, name_tag=''):
        """ An independant method, which can be called by a task with the proper input values
            to perform an odmr measurement.

        @return
        """
        timeout = 30
        start_time = time.time()
        while self.module_state() != 'idle':
            time.sleep(0.5)
            timeout -= (time.time() - start_time)
            if timeout <= 0:
                self.log.error('perform_odmr_measurement failed. Logic module was still locked '
                               'and 30 sec timeout has been reached.')
                return {}

        # set all relevant parameter:
        self.set_power(power)
        self.set_sweep_frequencies(freq_start, freq_stop, freq_step)
        self.set_runtime(runtime)

        # start the scan
        self.start_odmr_scan()

        # wait until the scan has started
        while self.module_state() != 'locked':
            time.sleep(1)
        # wait until the scan has finished
        while self.module_state() == 'locked':
            time.sleep(1)

        # Perform fit if requested
        if fit_function != 'No Fit':
            self.do_fit(fit_function)
            fit_params = self.fc.current_fit_param
        else:
            fit_params = None

        # Save data if requested
        if save_after_meas:
            self.save_odmr_data(tag=name_tag)

        return self.odmr_plot_x, self.odmr_plot_y, fit_params<|MERGE_RESOLUTION|>--- conflicted
+++ resolved
@@ -661,15 +661,9 @@
         """
         Execute the currently configured fit on the measurement data. Optionally on passed data
         """
-
         if (x_data is None) or (y_data is None):
             x_data = self.odmr_plot_x
             y_data = self.odmr_plot_y[channel_index]
-<<<<<<< HEAD
-
-        self.log.debug("ODMR x_data size: {} shape: {} y_data size: {} shape: {}".format(x_data.size, np.shape(x_data), y_data.size, np.shape(y_data)))
-=======
->>>>>>> 8a2ecdd9
 
         if fit_function is not None and isinstance(fit_function, str):
             if fit_function in self.get_fit_functions():
