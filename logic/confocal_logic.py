# -*- coding: utf-8 -*-
"""
This module operates a confocal microsope.

Qudi is free software: you can redistribute it and/or modify
it under the terms of the GNU General Public License as published by
the Free Software Foundation, either version 3 of the License, or
(at your option) any later version.

Qudi is distributed in the hope that it will be useful,
but WITHOUT ANY WARRANTY; without even the implied warranty of
MERCHANTABILITY or FITNESS FOR A PARTICULAR PURPOSE.  See the
GNU General Public License for more details.

You should have received a copy of the GNU General Public License
along with Qudi. If not, see <http://www.gnu.org/licenses/>.

Copyright (c) the Qudi Developers. See the COPYRIGHT.txt file at the
top-level directory of this distribution and at <https://github.com/Ulm-IQO/qudi/>
"""

from qtpy import QtCore
from collections import OrderedDict
from copy import copy
import time
import datetime
import numpy as np
import matplotlib as mpl
import matplotlib.pyplot as plt
<<<<<<< HEAD
import re
import csv
from io import BytesIO
=======
>>>>>>> f4da0caa

from logic.generic_logic import GenericLogic
from core.util.mutex import Mutex
from core.connector import Connector
from core.statusvariable import StatusVar


class OldConfigFileError(Exception):
    """ Exception that is thrown when an old config file is loaded.
    """
    def __init__(self):
        super().__init__('Old configuration file detected. Ignoring confocal history.')


class ConfocalHistoryEntry(QtCore.QObject):
    """ This class contains all relevant parameters of a Confocal scan.
        It provides methods to extract, restore and serialize this data.
    """

    def __init__(self, confocal):
        """ Make a confocal data setting with default values. """
        super().__init__()

        self.depth_scan_dir_is_xz = True
        self.depth_img_is_xz = True

        self.xy_line_pos = 0
        self.depth_line_pos = 0

        # Reads in the maximal scanning range. The unit of that scan range is meters!
        self.x_range = confocal._scanning_device.get_position_range()[0]
        self.y_range = confocal._scanning_device.get_position_range()[1]
        self.z_range = confocal._scanning_device.get_position_range()[2]

        # Sets the current position to the center of the maximal scanning range
        self.current_x = (self.x_range[0] + self.x_range[1]) / 2
        self.current_y = (self.y_range[0] + self.y_range[1]) / 2
        self.current_z = (self.z_range[0] + self.z_range[1]) / 2
        self.current_a = 0.0

        # Sets the size of the image to the maximal scanning range
        self.image_x_range = self.x_range
        self.image_y_range = self.y_range
        self.image_z_range = self.z_range

        # Default values for the resolution of the scan
        self.xy_resolution = 100
        self.z_resolution = 50

        # Initialization of internal counter for scanning
        self.xy_line_position = 0
        self.depth_line_position = 0

        # Variable to check if a scan is continuable
        self.scan_counter = 0
        self.xy_scan_continuable = False
        self.depth_scan_continuable = False

        if hasattr(confocal._scanning_device, 'tiltcorrection'):
            # tilt correction stuff:
            self.tilt_correction = False
            # rotation point for tilt correction
            self.tilt_reference_x = 0.5 * (self.x_range[0] + self.x_range[1])
            self.tilt_reference_y = 0.5 * (self.y_range[0] + self.y_range[1])
            # sample slope
            self.tilt_slope_x = 0
            self.tilt_slope_y = 0
            # tilt correction points
            self.point1 = np.array((0, 0, 0))
            self.point2 = np.array((0, 0, 0))
            self.point3 = np.array((0, 0, 0))
            self.tilt_correction = False
            self.tilt_slope_x = 0
            self.tilt_slope_y = 0
            self.tilt_reference_x = 0
            self.tilt_reference_y = 0

    def restore(self, confocal):
        """ Write data back into confocal logic and pull all the necessary strings """
        confocal._current_x = self.current_x
        confocal._current_y = self.current_y
        confocal._current_z = self.current_z
        confocal._current_a = self.current_a
        confocal.image_x_range = np.copy(self.image_x_range)
        confocal.image_y_range = np.copy(self.image_y_range)
        confocal.image_z_range = np.copy(self.image_z_range)
        confocal.xy_resolution = self.xy_resolution
        confocal.z_resolution = self.z_resolution
        confocal.depth_img_is_xz = self.depth_img_is_xz
        confocal.depth_scan_dir_is_xz = self.depth_scan_dir_is_xz
        confocal._xy_line_pos = self.xy_line_position
        confocal._depth_line_pos = self.depth_line_position
        confocal._xyscan_continuable = self.xy_scan_continuable
        confocal._zscan_continuable = self.depth_scan_continuable
        confocal._scan_counter = self.scan_counter
        if hasattr(confocal._scanning_device, 'tiltcorrection'):
            confocal.point1 = np.copy(self.point1)
            confocal.point2 = np.copy(self.point2)
            confocal.point3 = np.copy(self.point3)
            confocal._scanning_device.tilt_variable_ax = self.tilt_slope_x
            confocal._scanning_device.tilt_variable_ay = self.tilt_slope_y
            confocal._scanning_device.tilt_reference_x = self.tilt_reference_x
            confocal._scanning_device.tilt_reference_y = self.tilt_reference_y
            confocal._scanning_device.tiltcorrection = self.tilt_correction

        confocal.initialize_image()
        try:
            if confocal.xy_image.shape == self.xy_image.shape:
                confocal.xy_image = np.copy(self.xy_image)
        except AttributeError:
            self.xy_image = np.copy(confocal.xy_image)

        confocal._zscan = True
        confocal.initialize_image()
        try:
            if confocal.depth_image.shape == self.depth_image.shape:
                confocal.depth_image = np.copy(self.depth_image)
        except AttributeError:
            self.depth_image = np.copy(confocal.depth_image)
        confocal._zscan = False

    def snapshot(self, confocal):
        """ Extract all necessary data from a confocal logic and keep it for later use """
        self.current_x = confocal._current_x
        self.current_y = confocal._current_y
        self.current_z = confocal._current_z
        self.current_a = confocal._current_a
        self.image_x_range = np.copy(confocal.image_x_range)
        self.image_y_range = np.copy(confocal.image_y_range)
        self.image_z_range = np.copy(confocal.image_z_range)
        self.xy_resolution = confocal.xy_resolution
        self.z_resolution = confocal.z_resolution
        self.depth_scan_dir_is_xz = confocal.depth_scan_dir_is_xz
        self.depth_img_is_xz = confocal.depth_img_is_xz
        self.xy_line_position = confocal._xy_line_pos
        self.depth_line_position = confocal._depth_line_pos
        self.xy_scan_continuable = confocal._xyscan_continuable
        self.depth_scan_continuable = confocal._zscan_continuable
        self.scan_counter = confocal._scan_counter
        if hasattr(confocal, '_scanning_device') and hasattr(confocal._scanning_device, 'tilt_variable_ax'):
            self.tilt_correction = confocal._scanning_device.tiltcorrection
            self.tilt_slope_x = confocal._scanning_device.tilt_variable_ax
            self.tilt_slope_y = confocal._scanning_device.tilt_variable_ay
            self.tilt_reference_x = confocal._scanning_device.tilt_reference_x
            self.tilt_reference_y = confocal._scanning_device.tilt_reference_y
            self.point1 = np.copy(confocal.point1)
            self.point2 = np.copy(confocal.point2)
            self.point3 = np.copy(confocal.point3)
        self.xy_image = np.copy(confocal.xy_image)
        self.depth_image = np.copy(confocal.depth_image)

    def serialize(self):
        """ Give out a dictionary that can be saved via the usual means """
        serialized = dict()
        serialized['focus_position'] = [self.current_x, self.current_y, self.current_z, self.current_a]
        serialized['x_range'] = list(self.image_x_range)
        serialized['y_range'] = list(self.image_y_range)
        serialized['z_range'] = list(self.image_z_range)
        serialized['xy_resolution'] = self.xy_resolution
        serialized['z_resolution'] = self.z_resolution
        serialized['depth_img_is_xz'] = self.depth_img_is_xz
        serialized['depth_dir_is_xz'] = self.depth_scan_dir_is_xz
        serialized['xy_line_position'] = self.xy_line_position
        serialized['depth_line_position'] = self.depth_line_position
        serialized['xy_scan_cont'] = self.xy_scan_continuable
        serialized['depth_scan_cont'] = self.depth_scan_continuable
        serialized['scan_counter'] = self.scan_counter
        if hasattr(self, 'tilt_correction'):
            serialized['tilt_correction'] = self.tilt_correction
            serialized['tilt_point1'] = list(self.point1)
            serialized['tilt_point2'] = list(self.point2)
            serialized['tilt_point3'] = list(self.point3)
            serialized['tilt_reference'] = [self.tilt_reference_x, self.tilt_reference_y]
            serialized['tilt_slope'] = [self.tilt_slope_x, self.tilt_slope_y]
        serialized['xy_image'] = self.xy_image
        serialized['depth_image'] = self.depth_image
        return serialized

    def deserialize(self, serialized):
        """ Restore Confocal history object from a dict """
        if 'focus_position' in serialized and len(serialized['focus_position']) == 4:
            self.current_x = serialized['focus_position'][0]
            self.current_y = serialized['focus_position'][1]
            self.current_z = serialized['focus_position'][2]
            self.current_a = serialized['focus_position'][3]
        if 'x_range' in serialized and len(serialized['x_range']) == 2:
            self.image_x_range = serialized['x_range']
        if 'y_range' in serialized and len(serialized['y_range']) == 2:
            self.image_y_range = serialized['y_range']
        if 'z_range' in serialized and len(serialized['z_range']) == 2:
            self.image_z_range = serialized['z_range']
        if 'xy_resolution' in serialized:
            self.xy_resolution = serialized['xy_resolution']
        if 'z_resolution' in serialized:
            self.z_resolution = serialized['z_resolution']
        if 'depth_img_is_xz' in serialized:
            self.depth_img_is_xz = serialized['depth_img_is_xz']
        if 'depth_dir_is_xz' in serialized:
            self.depth_scan_dir_is_xz = serialized['depth_dir_is_xz']
        if 'tilt_correction' in serialized:
            self.tilt_correction = serialized['tilt_correction']
        if 'tilt_reference' in serialized and len(serialized['tilt_reference']) == 2:
            self.tilt_reference_x = serialized['tilt_reference'][0]
            self.tilt_reference_y = serialized['tilt_reference'][1]
        if 'tilt_slope' in serialized and len(serialized['tilt_slope']) == 2:
            self.tilt_slope_x = serialized['tilt_slope'][0]
            self.tilt_slope_y = serialized['tilt_slope'][1]
        if 'tilt_point1' in serialized and len(serialized['tilt_point1']) == 3:
            self.point1 = np.array(serialized['tilt_point1'])
        if 'tilt_point2' in serialized and len(serialized['tilt_point2']) == 3:
            self.point2 = np.array(serialized['tilt_point2'])
        if 'tilt_point3' in serialized and len(serialized['tilt_point3']) == 3:
            self.point3 = np.array(serialized['tilt_point3'])
        if 'xy_image' in serialized:
            if isinstance(serialized['xy_image'], np.ndarray):
                self.xy_image = serialized['xy_image']
            else:
                raise OldConfigFileError()
        if 'depth_image' in serialized:
            if isinstance(serialized['depth_image'], np.ndarray):
                self.depth_image = serialized['depth_image'].copy()
            else:
                raise OldConfigFileError()


class ConfocalLogic(GenericLogic):
    """
    This is the Logic class for confocal scanning.
    """

    # declare connectors
    confocalscanner1 = Connector(interface='ConfocalScannerInterface')
    savelogic = Connector(interface='SaveLogic')

    # status vars
    _clock_frequency = StatusVar('clock_frequency', 500)
    return_slowness = StatusVar(default=50)
    max_history_length = StatusVar(default=10)

    # signals
    signal_start_scanning = QtCore.Signal(str)
    signal_continue_scanning = QtCore.Signal(str)
    signal_stop_scanning = QtCore.Signal()
    signal_scan_lines_next = QtCore.Signal()
    signal_xy_image_updated = QtCore.Signal()
    signal_depth_image_updated = QtCore.Signal()
    signal_change_position = QtCore.Signal(str)
    signal_xy_data_saved = QtCore.Signal()
    signal_depth_data_saved = QtCore.Signal()
    signal_tilt_correction_active = QtCore.Signal(bool)
    signal_tilt_correction_update = QtCore.Signal()
    signal_draw_figure_completed = QtCore.Signal()
    signal_position_changed = QtCore.Signal()

    sigImageXYInitialized = QtCore.Signal()
    sigImageDepthInitialized = QtCore.Signal()

    signal_history_event = QtCore.Signal()

    def __init__(self, config, **kwargs):
        super().__init__(config=config, **kwargs)

        #locking for thread safety
        self.threadlock = Mutex()

        # counter for scan_image
        self._scan_counter = 0
        self._zscan = False
        self.stopRequested = False
        self.depth_scan_dir_is_xz = True
        self.depth_img_is_xz = True
        self.permanent_scan = False
        self.image_x_range = [0, 0]
        self.image_y_range = [0, 0]
        self.image_z_range = [0, 0]
        self.z_resolution = 1
        self.xy_resolution = 1

    def on_activate(self):
        """ Initialisation performed during activation of the module.
        """
        self._scanning_device = self.confocalscanner1()
        self._save_logic = self.savelogic()

        # Reads in the maximal scanning range. The unit of that scan range is micrometer!
        self.x_range = self._scanning_device.get_position_range()[0]
        self.y_range = self._scanning_device.get_position_range()[1]
        self.z_range = self._scanning_device.get_position_range()[2]
        self.image_x_range[:] = self.x_range[:]
        self.image_y_range[:] = self.y_range[:]
        self.image_z_range[:] = self.z_range[:]

        # restore here ...
        self.history = []
        for i in reversed(range(1, self.max_history_length)):
            try:
                new_history_item = ConfocalHistoryEntry(self)
                new_history_item.deserialize(
                    self._statusVariables['history_{0}'.format(i)])
                self.history.append(new_history_item)
            except KeyError:
                pass
            except OldConfigFileError:
                self.log.warning(
                    'Old style config file detected. History {0} ignored.'.format(i))
            except:
                self.log.warning(
                        'Restoring history {0} failed.'.format(i))
        try:
            new_state = ConfocalHistoryEntry(self)
            new_state.deserialize(self._statusVariables['history_0'])
            new_state.restore(self)
        except:
            new_state = ConfocalHistoryEntry(self)
            new_state.restore(self)
        finally:
            self.history.append(new_state)

        self.history_index = len(self.history) - 1

        # Sets connections between signals and functions
        self.signal_scan_lines_next.connect(self._scan_line, QtCore.Qt.QueuedConnection)
        self.signal_start_scanning.connect(self.start_scanner, QtCore.Qt.QueuedConnection)
        self.signal_continue_scanning.connect(self.continue_scanner, QtCore.Qt.QueuedConnection)

        self._change_position('activation')

    def on_deactivate(self):
        """ Reverse steps of activation

        @return int: error code (0:OK, -1:error)
        """
        closing_state = ConfocalHistoryEntry(self)
        closing_state.snapshot(self)
        self.history.append(closing_state)
        histindex = 0
        for state in reversed(self.history):
            self._statusVariables['history_{0}'.format(histindex)] = state.serialize()
            histindex += 1
        return 0

    def switch_hardware(self, to_on=False):
        """ Switches the Hardware off or on.

        @param to_on: True switches on, False switched off

        @return int: error code (0:OK, -1:error)
        """
        if to_on:
            return self._scanning_device.activation()
        else:
            return self._scanning_device.reset_hardware()

    def set_clock_frequency(self, clock_frequency):
        """Sets the frequency of the clock

        @param int clock_frequency: desired frequency of the clock

        @return int: error code (0:OK, -1:error)
        """
        self._clock_frequency = int(clock_frequency)
        #checks if scanner is still running
        if self.module_state() == 'locked':
            return -1
        else:
            return 0

    def set_z_resolution(self, res):
        self.z_resolution = res

    def set_xy_resolution(self, res):
        self.xy_resolution = res

    def start_scanning(self, zscan = False, tag='logic'):
        """Starts scanning

        @param bool zscan: zscan if true, xyscan if false

        @return int: error code (0:OK, -1:error)
        """
        # TODO: this is dirty, but it works for now
#        while self.module_state() == 'locked':
#            time.sleep(0.01)
        self._scan_counter = 0
        self._zscan = zscan
        if self._zscan:
            self._zscan_continuable = True
        else:
            self._xyscan_continuable = True

        self.signal_start_scanning.emit(tag)
        return 0

    def continue_scanning(self,zscan,tag='logic'):
        """Continue scanning

        @return int: error code (0:OK, -1:error)
        """
        self._zscan = zscan
        if zscan:
            self._scan_counter = self._depth_line_pos
        else:
            self._scan_counter = self._xy_line_pos
        self.signal_continue_scanning.emit(tag)
        return 0

    def stop_scanning(self):
        """Stops the scan

        @return int: error code (0:OK, -1:error)
        """
        with self.threadlock:
            if self.module_state() == 'locked':
                self.stopRequested = True
        self.signal_stop_scanning.emit()
        return 0

    def initialize_image(self):
        """Initalization of the image.

        @return int: error code (0:OK, -1:error)
        """
        # x1: x-start-value, x2: x-end-value
        x1, x2 = self.image_x_range[0], self.image_x_range[1]
        # y1: x-start-value, y2: x-end-value
        y1, y2 = self.image_y_range[0], self.image_y_range[1]
        # z1: x-start-value, z2: x-end-value
        z1, z2 = self.image_z_range[0], self.image_z_range[1]

        # Checks if the x-start and x-end value are ok
        if x2 < x1:
            self.log.error(
                'x1 must be smaller than x2, but they are '
                '({0:.3f},{1:.3f}).'.format(x1, x2))
            return -1

        if self._zscan:
            if self.depth_img_is_xz:
                # creates an array of evenly spaced numbers over the interval
                # x1, x2 and the spacing is equal to xy_resolution
                self._X = np.linspace(x1, x2, self.xy_resolution)
            else:
                self._Y = np.linspace(y1, y2, self.xy_resolution)

            # Checks if the z-start and z-end value are ok
            if z2 < z1:
                self.log.error(
                    'z1 must be smaller than z2, but they are '
                    '({0:.3f},{1:.3f}).'.format(z1, z2))
                return -1
            # creates an array of evenly spaced numbers over the interval
            # z1, z2 and the spacing is equal to z_resolution
            self._Z = np.linspace(z1, z2, max(self.z_resolution, 2))
        else:
            # Checks if the y-start and y-end value are ok
            if y2 < y1:
                self.log.error(
                    'y1 must be smaller than y2, but they are '
                    '({0:.3f},{1:.3f}).'.format(y1, y2))
                return -1

            # prevents distorion of the image
            if (x2 - x1) >= (y2 - y1):
                self._X = np.linspace(x1, x2, max(self.xy_resolution, 2))
                self._Y = np.linspace(y1, y2, max(int(self.xy_resolution*(y2-y1)/(x2-x1)), 2))
            else:
                self._Y = np.linspace(y1, y2, max(self.xy_resolution, 2))
                self._X = np.linspace(x1, x2, max(int(self.xy_resolution*(x2-x1)/(y2-y1)), 2))

        self.log.debug('Initialising depth image ({},{}) ({},{}), ({},{})'.format(x1, x2, y1, y2, z1, z2))

        self._XL = self._X
        self._YL = self._Y
        self._AL = np.zeros(self._XL.shape)

        # Arrays for retrace line
        self._return_XL = np.linspace(self._XL[-1], self._XL[0], self.return_slowness)
        self._return_AL = np.zeros(self._return_XL.shape)

        if self._zscan:
            self._image_vert_axis = self._Z
            # update image scan direction from setting
            self.depth_img_is_xz = self.depth_scan_dir_is_xz
            # depth scan is in xz plane
            if self.depth_img_is_xz:
                #self._image_horz_axis = self._X
                # creates an image where each pixel will be [x,y,z,counts]
                self.depth_image = np.zeros((
                        len(self._image_vert_axis),
                        len(self._X),
                        3 + len(self.get_scanner_count_channels())
                    ))

                self.depth_image[:, :, 0] = np.full(
                    (len(self._image_vert_axis), len(self._X)), self._XL)

                self.depth_image[:, :, 1] = self._current_y * np.ones(
                    (len(self._image_vert_axis), len(self._X)))

                z_value_matrix = np.full((len(self._X), len(self._image_vert_axis)), self._Z)
                self.depth_image[:, :, 2] = z_value_matrix.transpose()

            # depth scan is yz plane instead of xz plane
            else:
                #self._image_horz_axis = self._Y
                # creats an image where each pixel will be [x,y,z,counts]
                self.depth_image = np.zeros((
                        len(self._image_vert_axis),
                        len(self._Y),
                        3 + len(self.get_scanner_count_channels())
                    ))

                self.depth_image[:, :, 0] = self._current_x * np.ones(
                    (len(self._image_vert_axis), len(self._Y)))

                self.depth_image[:, :, 1] = np.full(
                    (len(self._image_vert_axis), len(self._Y)), self._YL)

                z_value_matrix = np.full((len(self._Y), len(self._image_vert_axis)), self._Z)
                self.depth_image[:, :, 2] = z_value_matrix.transpose()

                # now we are scanning along the y-axis, so we need a new return line along Y:
                self._return_YL = np.linspace(self._YL[-1], self._YL[0], self.return_slowness)
                self._return_AL = np.zeros(self._return_YL.shape)

            self.sigImageDepthInitialized.emit()

        # xy scan is in xy plane
        else:
            #self._image_horz_axis = self._X
            self._image_vert_axis = self._Y
            # creats an image where each pixel will be [x,y,z,counts]
            self.xy_image = np.zeros((
                    len(self._image_vert_axis),
                    len(self._X),
                    3 + len(self.get_scanner_count_channels())
                ))

            self.xy_image[:, :, 0] = np.full(
                (len(self._image_vert_axis), len(self._X)), self._XL)

            y_value_matrix = np.full((len(self._X), len(self._image_vert_axis)), self._Y)
            self.xy_image[:, :, 1] = y_value_matrix.transpose()

            self.xy_image[:, :, 2] = self._current_z * np.ones(
                (len(self._image_vert_axis), len(self._X)))

            self.sigImageXYInitialized.emit()
        return 0

    def start_scanner(self):
        """Setting up the scanner device and starts the scanning procedure

        @return int: error code (0:OK, -1:error)
        """
        self.module_state.lock()

        self._scanning_device.module_state.lock()
        if self.initialize_image() < 0:
            self._scanning_device.module_state.unlock()
            self.module_state.unlock()
            return -1

        clock_status = self._scanning_device.set_up_scanner_clock(
            clock_frequency=self._clock_frequency)

        if clock_status < 0:
            self._scanning_device.module_state.unlock()
            self.module_state.unlock()
            self.set_position('scanner')
            return -1

        scanner_status = self._scanning_device.set_up_scanner()

        if scanner_status < 0:
            self._scanning_device.close_scanner_clock()
            self._scanning_device.module_state.unlock()
            self.module_state.unlock()
            self.set_position('scanner')
            return -1

        self.signal_scan_lines_next.emit()
        return 0

    def continue_scanner(self):
        """Continue the scanning procedure

        @return int: error code (0:OK, -1:error)
        """
        self.module_state.lock()
        self._scanning_device.module_state.lock()

        clock_status = self._scanning_device.set_up_scanner_clock(
            clock_frequency=self._clock_frequency)

        if clock_status < 0:
            self._scanning_device.module_state.unlock()
            self.module_state.unlock()
            self.set_position('scanner')
            return -1

        scanner_status = self._scanning_device.set_up_scanner()

        if scanner_status < 0:
            self._scanning_device.close_scanner_clock()
            self._scanning_device.module_state.unlock()
            self.module_state.unlock()
            self.set_position('scanner')
            return -1

        self.signal_scan_lines_next.emit()
        return 0

    def kill_scanner(self):
        """Closing the scanner device.

        @return int: error code (0:OK, -1:error)
        """
        try:
            self._scanning_device.close_scanner()
        except Exception as e:
            self.log.exception('Could not close the scanner.')
        try:
            self._scanning_device.close_scanner_clock()
        except Exception as e:
            self.log.exception('Could not close the scanner clock.')
        try:
            self._scanning_device.module_state.unlock()
        except Exception as e:
            self.log.exception('Could not unlock scanning device.')

        return 0

    def set_position(self, tag, x=None, y=None, z=None, a=None):
        """Forwarding the desired new position from the GUI to the scanning device.

        @param string tag: TODO

        @param float x: if defined, changes to postion in x-direction (microns)
        @param float y: if defined, changes to postion in y-direction (microns)
        @param float z: if defined, changes to postion in z-direction (microns)
        @param float a: if defined, changes to postion in a-direction (microns)

        @return int: error code (0:OK, -1:error)
        """
        # Changes the respective value
        if x is not None:
            self._current_x = x
        if y is not None:
            self._current_y = y
        if z is not None:
            self._current_z = z
        if a is not None:
            self._current_a = a

        # Checks if the scanner is still running
        if self.module_state() == 'locked' or self._scanning_device.module_state() == 'locked':
            return -1
        else:
            self._change_position(tag)
            self.signal_change_position.emit(tag)
            return 0

    def _change_position(self, tag):
        """ Threaded method to change the hardware position.

        @return int: error code (0:OK, -1:error)
        """
        ch_array = ['x', 'y', 'z', 'a']
        pos_array = [self._current_x, self._current_y, self._current_z, self._current_a]
        pos_dict = {}

        for i, ch in enumerate(self.get_scanner_axes()):
            pos_dict[ch_array[i]] = pos_array[i]

        self._scanning_device.scanner_set_position(**pos_dict)
        return 0

    def get_position(self):
        """ Get position from scanning device.

        @return list: with three entries x, y and z denoting the current
                      position in meters
        """
        return self._scanning_device.get_scanner_position()

    def get_scanner_axes(self):
        """ Get axes from scanning device.
          @return list(str): names of scanner axes
        """
        return self._scanning_device.get_scanner_axes()

    def get_scanner_count_channels(self):
        """ Get lis of counting channels from scanning device.
          @return list(str): names of counter channels
        """
        return self._scanning_device.get_scanner_count_channels()

    def _scan_line(self):
        """scanning an image in either depth or xy

        """
        # stops scanning
        if self.stopRequested:
            with self.threadlock:
                self.kill_scanner()
                self.stopRequested = False
                self.module_state.unlock()
                self.signal_xy_image_updated.emit()
                self.signal_depth_image_updated.emit()
                self.set_position('scanner')
                if self._zscan:
                    self._depth_line_pos = self._scan_counter
                else:
                    self._xy_line_pos = self._scan_counter
                # add new history entry
                new_history = ConfocalHistoryEntry(self)
                new_history.snapshot(self)
                self.history.append(new_history)
                if len(self.history) > self.max_history_length:
                    self.history.pop(0)
                self.history_index = len(self.history) - 1
                return

        image = self.depth_image if self._zscan else self.xy_image
        n_ch = len(self.get_scanner_axes())
        s_ch = len(self.get_scanner_count_channels())

        try:
            if self._scan_counter == 0:
                # make a line from the current cursor position to
                # the starting position of the first scan line of the scan
                rs = self.return_slowness
                lsx = np.linspace(self._current_x, image[self._scan_counter, 0, 0], rs)
                lsy = np.linspace(self._current_y, image[self._scan_counter, 0, 1], rs)
                lsz = np.linspace(self._current_z, image[self._scan_counter, 0, 2], rs)
                if n_ch <= 3:
                    start_line = np.vstack([lsx, lsy, lsz][0:n_ch])
                else:
                    start_line = np.vstack(
                        [lsx, lsy, lsz, np.ones(lsx.shape) * self._current_a])
                # move to the start position of the scan, counts are thrown away
                start_line_counts = self._scanning_device.scan_line(start_line)
                if np.any(start_line_counts == -1):
                    self.stopRequested = True
                    self.signal_scan_lines_next.emit()
                    return

            # adjust z of line in image to current z before building the line
            if not self._zscan:
                z_shape = image[self._scan_counter, :, 2].shape
                image[self._scan_counter, :, 2] = self._current_z * np.ones(z_shape)

            # make a line in the scan, _scan_counter says which one it is
            lsx = image[self._scan_counter, :, 0]
            lsy = image[self._scan_counter, :, 1]
            lsz = image[self._scan_counter, :, 2]
            if n_ch <= 3:
                line = np.vstack([lsx, lsy, lsz][0:n_ch])
            else:
                line = np.vstack(
                    [lsx, lsy, lsz, np.ones(lsx.shape) * self._current_a])

            # scan the line in the scan
            line_counts = self._scanning_device.scan_line(line, pixel_clock=True)
            if np.any(line_counts == -1):
                self.stopRequested = True
                self.signal_scan_lines_next.emit()
                return

            # make a line to go to the starting position of the next scan line
            if self.depth_img_is_xz or not self._zscan:
                if n_ch <= 3:
                    return_line = np.vstack([
                        self._return_XL,
                        image[self._scan_counter, 0, 1] * np.ones(self._return_XL.shape),
                        image[self._scan_counter, 0, 2] * np.ones(self._return_XL.shape)
                    ][0:n_ch])
                else:
                    return_line = np.vstack([
                            self._return_XL,
                            image[self._scan_counter, 0, 1] * np.ones(self._return_XL.shape),
                            image[self._scan_counter, 0, 2] * np.ones(self._return_XL.shape),
                            np.ones(self._return_XL.shape) * self._current_a
                        ])
            else:
                if n_ch <= 3:
                    return_line = np.vstack([
                            image[self._scan_counter, 0, 1] * np.ones(self._return_YL.shape),
                            self._return_YL,
                            image[self._scan_counter, 0, 2] * np.ones(self._return_YL.shape)
                        ][0:n_ch])
                else:
                    return_line = np.vstack([
                            image[self._scan_counter, 0, 1] * np.ones(self._return_YL.shape),
                            self._return_YL,
                            image[self._scan_counter, 0, 2] * np.ones(self._return_YL.shape),
                            np.ones(self._return_YL.shape) * self._current_a
                        ])

            # return the scanner to the start of next line, counts are thrown away
            return_line_counts = self._scanning_device.scan_line(return_line)
            if np.any(return_line_counts == -1):
                self.stopRequested = True
                self.signal_scan_lines_next.emit()
                return

            # update image with counts from the line we just scanned
            if self._zscan:
                if self.depth_img_is_xz:
                    self.depth_image[self._scan_counter, :, 3:3 + s_ch] = line_counts
                else:
                    self.depth_image[self._scan_counter, :, 3:3 + s_ch] = line_counts
                self.signal_depth_image_updated.emit()
            else:
                self.xy_image[self._scan_counter, :, 3:3 + s_ch] = line_counts
                self.signal_xy_image_updated.emit()

            # next line in scan
            self._scan_counter += 1

            # stop scanning when last line scan was performed and makes scan not continuable
            if self._scan_counter >= np.size(self._image_vert_axis):
                if not self.permanent_scan:
                    self.stop_scanning()
                    if self._zscan:
                        self._zscan_continuable = False
                    else:
                        self._xyscan_continuable = False
                else:
                    self._scan_counter = 0

            self.signal_scan_lines_next.emit()
        except:
            self.log.exception('The scan went wrong, killing the scanner.')
            self.stop_scanning()
            self.signal_scan_lines_next.emit()

    def save_xy_data(self, custom_fp=None, colorscale_range=None, percentile_range=None):
        """ Save the current confocal xy data to file.

        Two files are created.  The first is the imagedata, which has a text-matrix of count values
        corresponding to the pixel matrix of the image.  Only count-values are saved here.

        The second file saves the full raw data with x, y, z, and counts at every pixel.

        A figure is also saved.

        @param: list colorscale_range (optional) The range [min, max] of the display colour scale (for the figure)

        @param: list percentile_range (optional) The percentile range [min, max] of the color scale
        """
        # tweak the filepath if confocal_logic is being used to automate map scanning
        if custom_fp is not None:
            filepath = self._save_logic.get_path_for_module(custom_fp)
        else:
            filepath = self._save_logic.get_path_for_module('Confocal')

        timestamp = datetime.datetime.now()
        # Prepare the metadata parameters (common to both saved files):
        parameters = OrderedDict()

        parameters['X image min (m)'] = self.image_x_range[0]
        parameters['X image max (m)'] = self.image_x_range[1]
        parameters['X image range (m)'] = self.image_x_range[1] - self.image_x_range[0]

        parameters['Y image min'] = self.image_y_range[0]
        parameters['Y image max'] = self.image_y_range[1]
        parameters['Y image range'] = self.image_y_range[1] - self.image_y_range[0]

        parameters['XY resolution (samples per range)'] = self.xy_resolution
        parameters['XY Image at z position (m)'] = self._current_z

        parameters['Clock frequency of scanner (Hz)'] = self._clock_frequency
        parameters['Return Slowness (Steps during retrace line)'] = self.return_slowness

        # Prepare a figure to be saved
        figure_data = self.xy_image[:, :, 3]
        image_extent = [self.image_x_range[0],
                        self.image_x_range[1],
                        self.image_y_range[0],
                        self.image_y_range[1]]
        axes = ['X', 'Y']
        crosshair_pos = [self.get_position()[0], self.get_position()[1]]

        figs = {ch: self.draw_figure(data=self.xy_image[:, :, 3 + n],
                                     image_extent=image_extent,
                                     scan_axis=axes,
                                     cbar_range=colorscale_range,
                                     percentile_range=percentile_range,
                                     crosshair_pos=crosshair_pos)
                for n, ch in enumerate(self.get_scanner_count_channels())}

        # Save the image data and figure
        for n, ch in enumerate(self.get_scanner_count_channels()):
            # data for the text-array "image":
            image_data = OrderedDict()
            image_data['Confocal pure XY scan image data without axis.\n'
                'The upper left entry represents the signal at the upper left pixel position.\n'
                'A pixel-line in the image corresponds to a row '
                'of entries where the Signal is in counts/s:'] = self.xy_image[:, :, 3 + n]

            filelabel = 'confocal_xy_image_{0}'.format(ch.replace('/', ''))
            self._save_logic.save_data(image_data,
                                       filepath=filepath,
                                       timestamp=timestamp,
                                       parameters=parameters,
                                       filelabel=filelabel,
                                       fmt='%.6e',
                                       delimiter='\t',
                                       plotfig=figs[ch])

        # prepare the full raw data in an OrderedDict:
        data = OrderedDict()
        data['x position (m)'] = self.xy_image[:, :, 0].flatten()
        data['y position (m)'] = self.xy_image[:, :, 1].flatten()
        data['z position (m)'] = self.xy_image[:, :, 2].flatten()

        for n, ch in enumerate(self.get_scanner_count_channels()):
            data['count rate {0} (Hz)'.format(ch)] = self.xy_image[:, :, 3 + n].flatten()

        # Save the raw data to file
        filelabel = 'confocal_xy_data'
        self._save_logic.save_data(data,
                                   filepath=filepath,
                                   timestamp=timestamp,
                                   parameters=parameters,
                                   filelabel=filelabel,
                                   fmt='%.6e',
                                   delimiter='\t')

        self.log.debug('Confocal Image saved.')
        # allow access to the timestamp for use in other logic modules which would like
        # to save what the name of the file was that got saved
        self._timestamp = timestamp
        self.signal_xy_data_saved.emit()
        return

    def load_xy_file(self, file):
        """ Attempt to add in a load from file function so that old data
        can be viewed with the ability to move the stage to the location of
        features in that map.

        This should load up the .dat file containing the 2D array (_Dev1Ctr3.dat)
        such that self.xy_image() is the new 2D array. The confocal gui will need
        to update with the scan resolution from the .dat file along with start/end XY
        and the depth.

        From the save function
        parameters['X image min (m)'] = self.image_x_range[0]
        parameters['X image max (m)'] = self.image_x_range[1]

        parameters['Y image min'] = self.image_y_range[0]
        parameters['Y image max'] = self.image_y_range[1]

        parameters['XY resolution (samples per range)'] = self.xy_resolution
        parameters['XY Image at z position (m)'] = self._current_z

        """

        ##############################
        # Open up the .dat of desire
        ##############################

        with open(file) as csvfile:
            dReader = csv.reader(csvfile, delimiter='\t')
            headers = []
            data = []  # returns a list - should convert to array at the end
            for row in dReader:

                # Pull the headers which start with a hash
                a = [i for i in row if i.startswith('#')]

                if not a:
                    pass
                else:
                    # produces a list where each one is a string
                    headers.append(a[0])

                # search each row if it starts with a number then it's data
                for x in row:
                    raw = re.search('^\s*[0-9]', x)
                    if not raw:
                        pass
                    else:
                        """
                        data gives list where there is number followed by \t followed by number
                        so delimiter set to '\t' to deal with this
                        Ultimiately this will return a list at the size of the data which needs to
                        be reshaped to plug back to the scannerlogic.xy_image
                        """
                        data.append(float(raw.string))

        ##############################
        # pattern matching headers
        ##############################

        match_strings = []  # id
        match_strings.append('#X image min')  # 0
        match_strings.append('#X image max')  # 1
        match_strings.append('#Y image min')  # 2
        match_strings.append('#Y image max')  # 3
        match_strings.append('#XY Image at z position')  # 5
        match_strings.append('#XY resolution')  # 6

        # set up regex matching, do one string at a time
        self._tmp_values = []
        for k in match_strings:
            # search in header for each entry in match_strings. Put the result in a list
            for j in headers:
                result = re.search(k, j)
                if not result:
                    pass
                else:
                    # leave values in original format (but represent as a decimal always)
                    b = float(result.string.split(':')[1])
                    self._tmp_values.append(b)

        ##############################
        # Reshape data
        ##############################
        # Get the number of data points
        data_length = len(data)
        # put data into the array
        data = np.array(data)
        # reshape the array to finally get back to how the data would have looked before saving
        # in a rectangle map, the columns correspond to the resolution (defined as resolution in x) so y is the remainder
        # x.reshape((rows,cols))
        y_num = int(data_length // self._tmp_values[5])
        data = data.reshape((y_num, int(self._tmp_values[5])))

        ##############################
        # Put back data into variables
        ##############################
        # Copy back x
        # FIXME: This doesn't update the x handles in the confocal gui for some reason
        # Unclear why this doesn't update the x handles as y works perfectly fine
        self.image_x_range = np.copy(self._tmp_values[0:2])
        # Copy back y
        self.image_y_range = np.copy(self._tmp_values[2:4])
        # image z position
        self._current_z = self._tmp_values[4]
        self.set_position("load", z=self._current_z)
        # XY resolution (make sure to give back an int)
        self.xy_resolution = int(self._tmp_values[5])

        # Initialize image
        self.initialize_image()

        # repopulate
        x_populate = np.linspace(self.image_x_range[0], self.image_x_range[1], int(self.xy_resolution))
        x_populate = np.tile(x_populate, (int(y_num), 1))
        self.xy_image[:, :, 0] = np.copy(x_populate)

        y_populate = np.linspace(self.image_y_range[0], self.image_y_range[1], int(y_num))
        y_populate = np.vstack(y_populate)
        y_populate = np.tile(y_populate, (1, int(self.xy_resolution)))
        self.xy_image[:, :, 1] = np.copy(y_populate)

        # repeat z for size of array
        z_populate = np.tile(self._current_z, (int(y_num), int(self.xy_resolution)))
        self.xy_image[:, :, 2] = np.copy(z_populate)

        self.xy_image[:, :, 3] = np.copy(data)

        # signal that the image has been updated
        self.signal_xy_image_updated.emit()
        self._change_position('history')
        self.signal_change_position.emit('history')
        self.signal_history_event.emit()

    def save_depth_data(self, colorscale_range=None, percentile_range=None):
        """ Save the current confocal depth data to file.

        Two files are created.  The first is the imagedata, which has a text-matrix of count values
        corresponding to the pixel matrix of the image.  Only count-values are saved here.

        The second file saves the full raw data with x, y, z, and counts at every pixel.
        """
        filepath = self._save_logic.get_path_for_module('Confocal')
        timestamp = datetime.datetime.now()
        # Prepare the metadata parameters (common to both saved files):
        parameters = OrderedDict()

        # TODO: This needs to check whether the scan was XZ or YZ direction
        parameters['X image min (m)'] = self.image_x_range[0]
        parameters['X image max (m)'] = self.image_x_range[1]
        parameters['X image range (m)'] = self.image_x_range[1] - self.image_x_range[0]

        parameters['Z image min'] = self.image_z_range[0]
        parameters['Z image max'] = self.image_z_range[1]
        parameters['Z image range'] = self.image_z_range[1] - self.image_z_range[0]

        parameters['XY resolution (samples per range)'] = self.xy_resolution
        parameters['Z resolution (samples per range)'] = self.z_resolution
        parameters['Depth Image at y position (m)'] = self._current_y

        parameters['Clock frequency of scanner (Hz)'] = self._clock_frequency
        parameters['Return Slowness (Steps during retrace line)'] = self.return_slowness

        if self.depth_img_is_xz:
            horizontal_range = [self.image_x_range[0], self.image_x_range[1]]
            axes = ['X', 'Z']
            crosshair_pos = [self.get_position()[0], self.get_position()[2]]
        else:
            horizontal_range = [self.image_y_range[0], self.image_y_range[1]]
            axes = ['Y', 'Z']
            crosshair_pos = [self.get_position()[1], self.get_position()[2]]

        image_extent = [horizontal_range[0],
                        horizontal_range[1],
                        self.image_z_range[0],
                        self.image_z_range[1]]

        figs = {ch: self.draw_figure(data=self.depth_image[:, :, 3 + n],
                                     image_extent=image_extent,
                                     scan_axis=axes,
                                     cbar_range=colorscale_range,
                                     percentile_range=percentile_range,
                                     crosshair_pos=crosshair_pos)
                for n, ch in enumerate(self.get_scanner_count_channels())}

        # Save the image data and figure
        for n, ch in enumerate(self.get_scanner_count_channels()):
            # data for the text-array "image":
            image_data = OrderedDict()
            image_data['Confocal pure depth scan image data without axis.\n'
                'The upper left entry represents the signal at the upper left pixel position.\n'
                'A pixel-line in the image corresponds to a row in '
                'of entries where the Signal is in counts/s:'] = self.depth_image[:, :, 3 + n]

            filelabel = 'confocal_depth_image_{0}'.format(ch.replace('/', ''))
            self._save_logic.save_data(image_data,
                                       filepath=filepath,
                                       timestamp=timestamp,
                                       parameters=parameters,
                                       filelabel=filelabel,
                                       fmt='%.6e',
                                       delimiter='\t',
                                       plotfig=figs[ch])

        # prepare the full raw data in an OrderedDict:
        data = OrderedDict()
        data['x position (m)'] = self.depth_image[:, :, 0].flatten()
        data['y position (m)'] = self.depth_image[:, :, 1].flatten()
        data['z position (m)'] = self.depth_image[:, :, 2].flatten()

        for n, ch in enumerate(self.get_scanner_count_channels()):
            data['count rate {0} (Hz)'.format(ch)] = self.depth_image[:, :, 3 + n].flatten()

        # Save the raw data to file
        filelabel = 'confocal_depth_data'
        self._save_logic.save_data(data,
                                   filepath=filepath,
                                   timestamp=timestamp,
                                   parameters=parameters,
                                   filelabel=filelabel,
                                   fmt='%.6e',
                                   delimiter='\t')

        self.log.debug('Confocal Image saved.')
        self.signal_depth_data_saved.emit()
        return

    def draw_figure(self, data, image_extent, scan_axis=None, cbar_range=None, percentile_range=None,  crosshair_pos=None):
        """ Create a 2-D color map figure of the scan image.

        @param: array data: The NxM array of count values from a scan with NxM pixels.

        @param: list image_extent: The scan range in the form [hor_min, hor_max, ver_min, ver_max]

        @param: list axes: Names of the horizontal and vertical axes in the image

        @param: list cbar_range: (optional) [color_scale_min, color_scale_max].  If not supplied then a default of
                                 data_min to data_max will be used.

        @param: list percentile_range: (optional) Percentile range of the chosen cbar_range.

        @param: list crosshair_pos: (optional) crosshair position as [hor, vert] in the chosen image axes.

        @return: fig fig: a matplotlib figure object to be saved to file.
        """
        if scan_axis is None:
            scan_axis = ['X', 'Y']

        # If no colorbar range was given, take full range of data
        if cbar_range is None:
            cbar_range = [np.min(data), np.max(data)]

        # Scale color values using SI prefix
        prefix = ['', 'k', 'M', 'G']
        prefix_count = 0
        image_data = data
        draw_cb_range = np.array(cbar_range)
        image_dimension = image_extent.copy()

        while draw_cb_range[1] > 1000:
            image_data = image_data/1000
            draw_cb_range = draw_cb_range/1000
            prefix_count = prefix_count + 1

        c_prefix = prefix[prefix_count]


        # Scale axes values using SI prefix
        axes_prefix = ['', 'm', r'$\mathrm{\mu}$', 'n']
        x_prefix_count = 0
        y_prefix_count = 0

        while np.abs(image_dimension[1]-image_dimension[0]) < 1:
            image_dimension[0] = image_dimension[0] * 1000.
            image_dimension[1] = image_dimension[1] * 1000.
            x_prefix_count = x_prefix_count + 1

        while np.abs(image_dimension[3] - image_dimension[2]) < 1:
            image_dimension[2] = image_dimension[2] * 1000.
            image_dimension[3] = image_dimension[3] * 1000.
            y_prefix_count = y_prefix_count + 1

        x_prefix = axes_prefix[x_prefix_count]
        y_prefix = axes_prefix[y_prefix_count]

        # Use qudi style
        plt.style.use(self._save_logic.mpl_qd_style)

        # Create figure
        fig, ax = plt.subplots()

        # Create image plot
        cfimage = ax.imshow(image_data,
                            cmap=plt.get_cmap('inferno'), # reference the right place in qd
                            origin="lower",
                            vmin=draw_cb_range[0],
                            vmax=draw_cb_range[1],
                            interpolation='none',
                            extent=image_dimension
                            )

        ax.set_aspect(1)
        ax.set_xlabel(scan_axis[0] + ' position (' + x_prefix + 'm)')
        ax.set_ylabel(scan_axis[1] + ' position (' + y_prefix + 'm)')
        ax.spines['bottom'].set_position(('outward', 10))
        ax.spines['left'].set_position(('outward', 10))
        ax.spines['top'].set_visible(False)
        ax.spines['right'].set_visible(False)
        ax.get_xaxis().tick_bottom()
        ax.get_yaxis().tick_left()

        # draw the crosshair position if defined
        if crosshair_pos is not None:
            trans_xmark = mpl.transforms.blended_transform_factory(
                ax.transData,
                ax.transAxes)

            trans_ymark = mpl.transforms.blended_transform_factory(
                ax.transAxes,
                ax.transData)

            ax.annotate('', xy=(crosshair_pos[0]*np.power(1000,x_prefix_count), 0),
                        xytext=(crosshair_pos[0]*np.power(1000,x_prefix_count), -0.01), xycoords=trans_xmark,
                        arrowprops=dict(facecolor='#17becf', shrink=0.05),
                        )

            ax.annotate('', xy=(0, crosshair_pos[1]*np.power(1000,y_prefix_count)),
                        xytext=(-0.01, crosshair_pos[1]*np.power(1000,y_prefix_count)), xycoords=trans_ymark,
                        arrowprops=dict(facecolor='#17becf', shrink=0.05),
                        )

        # Draw the colorbar
        cbar = plt.colorbar(cfimage, shrink=0.8)#, fraction=0.046, pad=0.08, shrink=0.75)
        cbar.set_label('Fluorescence (' + c_prefix + 'c/s)')

        # remove ticks from colorbar for cleaner image
        cbar.ax.tick_params(which=u'both', length=0)

        # If we have percentile information, draw that to the figure
        if percentile_range is not None:
            cbar.ax.annotate(str(percentile_range[0]),
                             xy=(-0.3, 0.0),
                             xycoords='axes fraction',
                             horizontalalignment='right',
                             verticalalignment='center',
                             rotation=90
                             )
            cbar.ax.annotate(str(percentile_range[1]),
                             xy=(-0.3, 1.0),
                             xycoords='axes fraction',
                             horizontalalignment='right',
                             verticalalignment='center',
                             rotation=90
                             )
            cbar.ax.annotate('(percentile)',
                             xy=(-0.3, 0.5),
                             xycoords='axes fraction',
                             horizontalalignment='right',
                             verticalalignment='center',
                             rotation=90
                             )
        self.signal_draw_figure_completed.emit()
        return fig

    ##################################### Tilt correction ########################################

    @QtCore.Slot()
    def set_tilt_point1(self):
        """ Gets the first reference point for tilt correction."""
        self.point1 = np.array(self._scanning_device.get_scanner_position()[:3])
        self.signal_tilt_correction_update.emit()

    @QtCore.Slot()
    def set_tilt_point2(self):
        """ Gets the second reference point for tilt correction."""
        self.point2 = np.array(self._scanning_device.get_scanner_position()[:3])
        self.signal_tilt_correction_update.emit()

    @QtCore.Slot()
    def set_tilt_point3(self):
        """Gets the third reference point for tilt correction."""
        self.point3 = np.array(self._scanning_device.get_scanner_position()[:3])
        self.signal_tilt_correction_update.emit()

    @QtCore.Slot()
    def calc_tilt_correction(self):
        """ Calculates the values for the tilt correction. """
        a = self.point2 - self.point1
        b = self.point3 - self.point1
        n = np.cross(a, b)
        self._scanning_device.tilt_variable_ax = n[0] / n[2]
        self._scanning_device.tilt_variable_ay = n[1] / n[2]

    @QtCore.Slot(bool)
    def set_tilt_correction(self, enabled):
        """ Set tilt correction in tilt interfuse.

            @param bool enabled: whether we want to use tilt correction
        """
        if hasattr(self._scanning_device, 'tiltcorrection'):
            self._scanning_device.tiltcorrection = enabled
            self._scanning_device.tilt_reference_x = self._scanning_device.get_scanner_position()[0]
            self._scanning_device.tilt_reference_y = self._scanning_device.get_scanner_position()[1]
            self.signal_tilt_correction_active.emit(enabled)

    def history_forward(self):
        """ Move forward in confocal image history.
        """
        if self.history_index < len(self.history) - 1:
            self.history_index += 1
            self.history[self.history_index].restore(self)
            self.signal_xy_image_updated.emit()
            self.signal_depth_image_updated.emit()
            if hasattr(self._scanning_device,'tiltcorrection'):
                self.signal_tilt_correction_update.emit()
                self.signal_tilt_correction_active.emit(self._scanning_device.tiltcorrection)
            self._change_position('history')
            self.signal_change_position.emit('history')
            self.signal_history_event.emit()

    def history_back(self):
        """ Move backwards in confocal image history.
        """
        if self.history_index > 0:
            self.history_index -= 1
            self.history[self.history_index].restore(self)
            self.signal_xy_image_updated.emit()
            self.signal_depth_image_updated.emit()
            if hasattr(self._scanning_device, 'tiltcorrection'):
                self.signal_tilt_correction_update.emit()
                self.signal_tilt_correction_active.emit(self._scanning_device.tiltcorrection)
            self._change_position('history')
            self.signal_change_position.emit('history')
            self.signal_history_event.emit()<|MERGE_RESOLUTION|>--- conflicted
+++ resolved
@@ -27,12 +27,6 @@
 import numpy as np
 import matplotlib as mpl
 import matplotlib.pyplot as plt
-<<<<<<< HEAD
-import re
-import csv
-from io import BytesIO
-=======
->>>>>>> f4da0caa
 
 from logic.generic_logic import GenericLogic
 from core.util.mutex import Mutex
@@ -871,7 +865,7 @@
             self.stop_scanning()
             self.signal_scan_lines_next.emit()
 
-    def save_xy_data(self, custom_fp=None, colorscale_range=None, percentile_range=None):
+    def save_xy_data(self, colorscale_range=None, percentile_range=None):
         """ Save the current confocal xy data to file.
 
         Two files are created.  The first is the imagedata, which has a text-matrix of count values
@@ -885,12 +879,7 @@
 
         @param: list percentile_range (optional) The percentile range [min, max] of the color scale
         """
-        # tweak the filepath if confocal_logic is being used to automate map scanning
-        if custom_fp is not None:
-            filepath = self._save_logic.get_path_for_module(custom_fp)
-        else:
-            filepath = self._save_logic.get_path_for_module('Confocal')
-
+        filepath = self._save_logic.get_path_for_module('Confocal')
         timestamp = datetime.datetime.now()
         # Prepare the metadata parameters (common to both saved files):
         parameters = OrderedDict()
@@ -965,144 +954,8 @@
                                    delimiter='\t')
 
         self.log.debug('Confocal Image saved.')
-        # allow access to the timestamp for use in other logic modules which would like
-        # to save what the name of the file was that got saved
-        self._timestamp = timestamp
         self.signal_xy_data_saved.emit()
         return
-
-    def load_xy_file(self, file):
-        """ Attempt to add in a load from file function so that old data
-        can be viewed with the ability to move the stage to the location of
-        features in that map.
-
-        This should load up the .dat file containing the 2D array (_Dev1Ctr3.dat)
-        such that self.xy_image() is the new 2D array. The confocal gui will need
-        to update with the scan resolution from the .dat file along with start/end XY
-        and the depth.
-
-        From the save function
-        parameters['X image min (m)'] = self.image_x_range[0]
-        parameters['X image max (m)'] = self.image_x_range[1]
-
-        parameters['Y image min'] = self.image_y_range[0]
-        parameters['Y image max'] = self.image_y_range[1]
-
-        parameters['XY resolution (samples per range)'] = self.xy_resolution
-        parameters['XY Image at z position (m)'] = self._current_z
-
-        """
-
-        ##############################
-        # Open up the .dat of desire
-        ##############################
-
-        with open(file) as csvfile:
-            dReader = csv.reader(csvfile, delimiter='\t')
-            headers = []
-            data = []  # returns a list - should convert to array at the end
-            for row in dReader:
-
-                # Pull the headers which start with a hash
-                a = [i for i in row if i.startswith('#')]
-
-                if not a:
-                    pass
-                else:
-                    # produces a list where each one is a string
-                    headers.append(a[0])
-
-                # search each row if it starts with a number then it's data
-                for x in row:
-                    raw = re.search('^\s*[0-9]', x)
-                    if not raw:
-                        pass
-                    else:
-                        """
-                        data gives list where there is number followed by \t followed by number
-                        so delimiter set to '\t' to deal with this
-                        Ultimiately this will return a list at the size of the data which needs to
-                        be reshaped to plug back to the scannerlogic.xy_image
-                        """
-                        data.append(float(raw.string))
-
-        ##############################
-        # pattern matching headers
-        ##############################
-
-        match_strings = []  # id
-        match_strings.append('#X image min')  # 0
-        match_strings.append('#X image max')  # 1
-        match_strings.append('#Y image min')  # 2
-        match_strings.append('#Y image max')  # 3
-        match_strings.append('#XY Image at z position')  # 5
-        match_strings.append('#XY resolution')  # 6
-
-        # set up regex matching, do one string at a time
-        self._tmp_values = []
-        for k in match_strings:
-            # search in header for each entry in match_strings. Put the result in a list
-            for j in headers:
-                result = re.search(k, j)
-                if not result:
-                    pass
-                else:
-                    # leave values in original format (but represent as a decimal always)
-                    b = float(result.string.split(':')[1])
-                    self._tmp_values.append(b)
-
-        ##############################
-        # Reshape data
-        ##############################
-        # Get the number of data points
-        data_length = len(data)
-        # put data into the array
-        data = np.array(data)
-        # reshape the array to finally get back to how the data would have looked before saving
-        # in a rectangle map, the columns correspond to the resolution (defined as resolution in x) so y is the remainder
-        # x.reshape((rows,cols))
-        y_num = int(data_length // self._tmp_values[5])
-        data = data.reshape((y_num, int(self._tmp_values[5])))
-
-        ##############################
-        # Put back data into variables
-        ##############################
-        # Copy back x
-        # FIXME: This doesn't update the x handles in the confocal gui for some reason
-        # Unclear why this doesn't update the x handles as y works perfectly fine
-        self.image_x_range = np.copy(self._tmp_values[0:2])
-        # Copy back y
-        self.image_y_range = np.copy(self._tmp_values[2:4])
-        # image z position
-        self._current_z = self._tmp_values[4]
-        self.set_position("load", z=self._current_z)
-        # XY resolution (make sure to give back an int)
-        self.xy_resolution = int(self._tmp_values[5])
-
-        # Initialize image
-        self.initialize_image()
-
-        # repopulate
-        x_populate = np.linspace(self.image_x_range[0], self.image_x_range[1], int(self.xy_resolution))
-        x_populate = np.tile(x_populate, (int(y_num), 1))
-        self.xy_image[:, :, 0] = np.copy(x_populate)
-
-        y_populate = np.linspace(self.image_y_range[0], self.image_y_range[1], int(y_num))
-        y_populate = np.vstack(y_populate)
-        y_populate = np.tile(y_populate, (1, int(self.xy_resolution)))
-        self.xy_image[:, :, 1] = np.copy(y_populate)
-
-        # repeat z for size of array
-        z_populate = np.tile(self._current_z, (int(y_num), int(self.xy_resolution)))
-        self.xy_image[:, :, 2] = np.copy(z_populate)
-
-        self.xy_image[:, :, 3] = np.copy(data)
-
-        # signal that the image has been updated
-        self.signal_xy_image_updated.emit()
-        self._change_position('history')
-        self.signal_change_position.emit('history')
-        self.signal_history_event.emit()
 
     def save_depth_data(self, colorscale_range=None, percentile_range=None):
         """ Save the current confocal depth data to file.
